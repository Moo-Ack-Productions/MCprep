# ##### BEGIN GPL LICENSE BLOCK #####
#
#  This program is free software; you can redistribute it and/or
#  modify it under the terms of the GNU General Public License
#  as published by the Free Software Foundation; either version 2
#  of the License, or (at your option) any later version.
#
#  This program is distributed in the hope that it will be useful,
#  but WITHOUT ANY WARRANTY; without even the implied warranty of
#  MERCHANTABILITY or FITNESS FOR A PARTICULAR PURPOSE.  See the
#  GNU General Public License for more details.
#
#  You should have received a copy of the GNU General Public License
#  along with this program; if not, write to the Free Software Foundation,
#  Inc., 51 Franklin Street, Fifth Floor, Boston, MA 02110-1301, USA.
#
# ##### END GPL LICENSE BLOCK #####


import os

import bpy
from bpy_extras.io_utils import ImportHelper
from bpy.types import Context

from . import generate
from . import sequences
from . import uv_tools
from .. import tracking
from .. import util
from ..conf import env

# -----------------------------------------------------------------------------
# Material class functions
# -----------------------------------------------------------------------------


class McprepMaterialProps():
	"""Class to inheret reused MCprep settings.

	Benefit is to also enforce the same options, required where exec funcitons
	pass through from one operator to the other (e.g. prep mats on swap packs)
	"""

	def pack_formats(self, context):
		"""Blender version-dependant format for cycles/eevee material formats."""
		itms = []
		itms.append((
			"simple", "Simple (no PBR)",
			"Use a simple shader setup with no PBR or emission falloff."))
		itms.append(("specular", "Specular", "Sets the pack format to Specular."))
		itms.append(("seus", "SEUS", "Sets the pack format to SEUS."))
		return itms

	animateTextures: bpy.props.BoolProperty(
		name="Animate textures (may be slow first time)",
		description=(
			"Swap still images for the animated sequenced found in "
			"the active or default texture pack."),
		default=False)
	autoFindMissingTextures: bpy.props.BoolProperty(
		name="Find missing images",
		description=(
			"If the texture for an existing material is missing, try "
			"to load from the default texture pack instead"),
		default=True)
	combineMaterials: bpy.props.BoolProperty(
		name="Combine materials",
		description="Consolidate duplciate materials & textures",
		default=False)
	improveUiSettings: bpy.props.BoolProperty(
		name="Improve UI",
		description="Automatically improve relevant UI settings",
		default=True)
	optimizeScene: bpy.props.BoolProperty(
		name="Optimize scene (cycles)",
		description="Optimize the scene for faster cycles rendering",
		default=False)
	usePrincipledShader: bpy.props.BoolProperty(
		name="Use Principled Shader (if available)",
		description=(
			"If available and using cycles, build materials using the "
			"principled shader"),
		default=True)
	useReflections: bpy.props.BoolProperty(
		name="Use reflections",
		description="Allow appropriate materials to be rendered reflective",
		default=True)
	useExtraMaps: bpy.props.BoolProperty(
		name="Use extra maps",
		description=(
			"load other image passes like normal and "
			"spec maps if available"),
		default=True)
	normalIntensity: bpy.props.FloatProperty(
		name="Normal map intensity",
		description=(
			"Set normal map intensity, if normal maps are found in "
			"the active texture pack and using normal/spec passes"),
		default=1.0,
		max=1,
		min=0)
	makeSolid: bpy.props.BoolProperty(
		name="Make all materials solid",
		description="Make all materials solid only, for shadows and rendering",
		default=False)
	syncMaterials: bpy.props.BoolProperty(
		name="Sync materials",
		description=(
			"Synchronize materials with those in the active "
			"pack's materials.blend file"),
		default=True)
	# newDefault: bpy.props.BoolProperty(
	#	name="Use custom default material",
	#	description="Use a custom default material if you have one set up",
	#	default=False)
	packFormat: bpy.props.EnumProperty(
		name="Pack Format",
		description="Change the pack format when using a PBR resource pack.",
		items=pack_formats
	)
	useEmission: bpy.props.BoolProperty(
		name="Use Emission",
		description="Make emmisive materials emit light",
		default=True
	)


def draw_mats_common(self, context: Context) -> None:
	row = self.layout.row()
	col = row.column()
	engine = context.scene.render.engine
	if engine == 'CYCLES' or engine == 'BLENDER_EEVEE':
		col.prop(self, "packFormat")
		col.prop(self, "usePrincipledShader")
	col.prop(self, "useReflections")
	col.prop(self, "makeSolid")

	anim_row = col.row()
	can_swap_text = util.is_atlas_export(context)
	anim_row.enabled = can_swap_text
	if can_swap_text:
		anim_row.prop(self, "animateTextures")
	else:
		anim_row.prop(self, "animateTextures", text="Animate textures (disabled due to import settings)")
	col.prop(self, "autoFindMissingTextures")

	row = self.layout.row()
	row.prop(self, "useExtraMaps")
	row.prop(self, "syncMaterials")
	row = self.layout.row()
	# row.prop(self, "newDefault")

	# col = row.column()
	# col.prop(self, "normalIntensity", slider=True)

	row = self.layout.row()
	col = row.column()
	col.prop(self, "improveUiSettings")
	col = row.column()
	col.prop(self, "combineMaterials")
	row = self.layout.row()
	row.prop(self, "optimizeScene")
	row.prop(self, "useEmission")


class MCPREP_OT_prep_materials(bpy.types.Operator, McprepMaterialProps):
	"""Fixes materials and textures on selected objects for Minecraft rendering"""
	bl_idname = "mcprep.prep_materials"
	bl_label = "MCprep Materials"
	bl_options = {'REGISTER', 'UNDO'}

	skipUsage: bpy.props.BoolProperty(
		default=False,
		options={'HIDDEN'})

	def invoke(self, context, event):
		return context.window_manager.invoke_props_dialog(
			self, width=300 * util.ui_scale())

	def draw(self, context):
		draw_mats_common(self, context)

	track_function = "materials"
	track_param = None
	track_exporter = None
	@tracking.report_error
	def execute(self, context):

		# get list of selected objects
		obj_list = context.selected_objects
		if not obj_list:
			if not self.skipUsage:
				self.report({'ERROR'}, "No objects selected")
			return {'CANCELLED'}

		# gets the list of materials (without repetition) from selected
		mat_list = util.materialsFromObj(obj_list)
		if not mat_list:
			if not self.skipUsage:
				self.report({'ERROR'}, "No materials found on selected objects")
			return {'CANCELLED'}

		# check if linked material exists
		engine = context.scene.render.engine
		count = 0
		count_lib_skipped = 0
		count_no_prep = 0

		for mat in mat_list:
			if not mat:
				env.log(
					"During prep, found null material:" + str(mat), vv_only=True)
				continue
<<<<<<< HEAD
			elif mat.library or mat.get("MCPREP_NO_PREP", False):
=======

			elif util.is_no_prep(mat):
				count_no_prep += 1
				continue
			
			elif mat.library:
>>>>>>> 75d98010
				count_lib_skipped += 1
				continue

			passes = generate.get_textures(mat)
			if not self.useExtraMaps or self.packFormat == "simple":
				# Clear out extra passes if not needed/requested
				for pass_name in passes:
					if pass_name != "diffuse":
						passes[pass_name] = None
			elif passes.get("diffuse"):
				# Otherwise, attempt to get or load extra passes. Needed if
				# swap texturepack hasn't been used yet, otherwise would need
				# to prep twice (even if the base diff texture was already
				# loaded from that pack).
				diff_filepath = passes["diffuse"].filepath
				# bpy. makes rel to file, os. resolves any os.pardir refs.
				abspath = os.path.abspath(bpy.path.abspath(diff_filepath))
				other_passes = generate.find_additional_passes(abspath)
				for pass_name in other_passes:
					if pass_name not in passes or not passes.get(pass_name):
						# Need to update the according tagged node with tex.
						passes[pass_name] = bpy.data.images.load(
							other_passes[pass_name],
							check_existing=True)

			if self.autoFindMissingTextures:
				for pass_name in passes:
					res = generate.replace_missing_texture(passes[pass_name])
					if res > 0:
						mat["texture_swapped"] = True  # used to apply saturation

			if engine == 'CYCLES' or engine == 'BLENDER_EEVEE':
				options = generate.PrepOptions(
					passes,
					self.useReflections,
					self.usePrincipledShader,
					self.makeSolid,
					generate.PackFormat[self.packFormat.upper()],
					self.useEmission,
					False  # This is for an option set in matprep_cycles
				)
				res = generate.matprep_cycles(
					mat=mat,
					options=options
				)
				if res == 0:
					count += 1
			else:
				self.report(
					{'ERROR'},
					"Only Cycles and Eevee are supported"
				)
				return {'CANCELLED'}

			if self.animateTextures:
				sequences.animate_single_material(
					mat,
					context.scene.render.engine,
					export_location=sequences.ExportLocation.ORIGINAL)

		# Sync materials.
		if self.syncMaterials is True:
			bpy.ops.mcprep.sync_materials(
				selected=True, link=False, replace_materials=False, skipUsage=True)

		# Combine materials.
		if self.combineMaterials is True:
			bpy.ops.mcprep.combine_materials(selection_only=True, skipUsage=True)

		# Improve UI.
		if self.improveUiSettings:
			try:
				bpy.ops.mcprep.improve_ui()
			except RuntimeError as err:
				print(f"Failed to improve UI with error: {err}")

		if self.optimizeScene and engine == 'CYCLES':
			bpy.ops.mcprep.optimize_scene()

<<<<<<< HEAD
		has_lib_skipped = count_lib_skipped > 0
		has_mat = count > 0
		
		info = []
		if has_mat:
			info.append(f"modified {count}")
		if has_lib_skipped:
			info.append(f"skipped {count_lib_skipped}")
		
		mat_info = ", ".join(x for x in info).capitalize()
		
		if self.skipUsage is True:
			pass  # Don't report if a meta-call.
		elif has_mat or has_lib_skipped:
=======
		has_no_prep = count_no_prep > 0
		has_lib_skipped = count_lib_skipped > 0
		has_mat = count > 0
		
		_info = {}
		_info[f"modified {count}"] = has_mat
		_info[f"skipped {count_lib_skipped} linked"] = has_lib_skipped
		_info[f"founded {count_no_prep} no prep"] = has_no_prep
		
		mat_info = ",".join(k for k,v in _info.items() if v).capitalize()
		
		if self.skipUsage is True:
			pass  # Don't report if a meta-call.
		elif has_mat or has_lib_skipped or has_no_prep:
>>>>>>> 75d98010
			self.report({"INFO"}, mat_info) 
		else:
			self.report(
				{"ERROR"},
				"Nothing modified, be sure you selected objects with existing materials!")
		
		addon_prefs = util.get_user_preferences(context)
		self.track_param = context.scene.render.engine
		self.track_exporter = addon_prefs.MCprep_exporter_type
		return {'FINISHED'}


class MCPREP_OT_materials_help(bpy.types.Operator):
	"""Follow up popup to assist after not getting the expected change"""
	bl_idname = "mcprep.prep_materials_help"
	bl_label = "MCprep Materials Help"
	bl_options = {'REGISTER', 'UNDO'}

	def update_supress_help(self, context):
		"""Update trigger for supressing help popups."""
		if env.verbose and self.suppress_help:
			print("Supressing future help popups")
		elif env.verbose and not self.suppress_help:
			print("Re-enabling popup warnings")

	help_num: bpy.props.IntProperty(
		default=0,
		options={'HIDDEN'})
	suppress_help: bpy.props.BoolProperty(
		name="Don't show this again",
		default=False,
		options={'HIDDEN'},
		update=update_supress_help)

	def invoke(self, context, event):
		# check here whether to trigger popup, based on supression
		return context.window_manager.invoke_props_dialog(
			self, width=400 * util.ui_scale())

	def draw(self, context):
		layout = self.layout
		col = layout.column()
		if self.help_num == 0:
			# No specific error occured
			col.scale_y = 0.7
			col.label(text="No specific MCprep material issue identified.")
			col.label(text="Still need help? Press OK below to open an issue.")
		elif self.help_num == 1:
			# No materials modified, because no materials detected
			col.scale_y = 0.7
			col.label(text="Could not prep materials because")
			col.label(text="because none of the selected objects")
			col.label(text="have materials. Be sure to select the")
			col.label(text="model or world import before prepping!")
		elif self.help_num == 2:
			# Missing SOME textures detected, either because find msising is off
			# or if replacement still not found even with setting on
			col.scale_y = 0.7
			col.label(text="Some materials have missing textures,")
			col.label(text="these may show up as pink or black materials")
			col.label(text="in the viewport or in a render. Try using:")
			col.label(text="file > External Data > Find missing files")
		elif self.help_num == 3:
			# It worked, but maybe the user isn't seeing what they expect
			col.scale_y = 0.7
			col.label(text="Material prepping worked, but you might need")
			col.label(text="to \"Improve UI\" or go into texture/rendered")
			col.label(text="mode (shift+z) to see imrpoved textures")

		col.prop(self, "suppress_help")
		self.help_num = 0  # reset in event of unset re-trigger

	def execute(self, context):
		if self.help_num == 0:
			bpy.ops.wm.url_open(url="")

		return {'FINISHED'}


class MCPREP_OT_swap_texture_pack(
	bpy.types.Operator, ImportHelper, McprepMaterialProps):
	"""Swap current textures for that of a texture pack folder"""
	bl_idname = "mcprep.swap_texture_pack"
	bl_label = "Swap Texture Pack"
	bl_description = (
		"Change the texture pack for all materials of selected objects, "
		"select a folder path for an unzipped resource pack or texture folder")
	bl_options = {'REGISTER', 'UNDO'}

	filter_glob: bpy.props.StringProperty(
		default="",
		options={"HIDDEN"})
	use_filter_folder = True
	fileselectparams = "use_filter_blender"
	filepath: bpy.props.StringProperty(subtype="DIR_PATH")
	filter_image: bpy.props.BoolProperty(
		default=True,
		options={"HIDDEN", "SKIP_SAVE"})
	filter_folder: bpy.props.BoolProperty(
		default=True,
		options={"HIDDEN", "SKIP_SAVE"})
	prepMaterials: bpy.props.BoolProperty(
		name="Prep materials",
		description="Runs prep materials after texture swap to regenerate materials",
		default=False,
	)
	skipUsage: bpy.props.BoolProperty(
		default=False,
		options={"HIDDEN"})

	@classmethod
	def poll(cls, context):
		addon_prefs = util.get_user_preferences(context)
		if addon_prefs.MCprep_exporter_type != "(choose)":
			return util.is_atlas_export(context)
		return False

	def draw(self, context):
		row = self.layout.row()
		col = row.column()
		subcol = col.column()
		subcol.scale_y = 0.7
		subcol.label(text="Select any subfolder of an")
		subcol.label(text="unzipped texture pack, then")
		subcol.label(text="press 'Swap Texture Pack'")
		subcol.label(text="after confirming these")
		subcol.label(text="settings below:")
		col.prop(self, "useExtraMaps")
		col.prop(self, "animateTextures")
		col.prop(self, "prepMaterials")
		if self.prepMaterials:
			col.prop(self, "packFormat")
			col.prop(self, "usePrincipledShader")
			col.prop(self, "useReflections")
			col.prop(self, "autoFindMissingTextures")
			col.prop(self, "syncMaterials")
			col.prop(self, "improveUiSettings")
			col.prop(self, "combineMaterials")

	track_function = "texture_pack"
	track_param = None
	track_exporter = None

	@tracking.report_error
	def execute(self, context):
		addon_prefs = util.get_user_preferences(context)

		# check folder exist, but keep relative if relevant
		folder = self.filepath
		if os.path.isfile(bpy.path.abspath(folder)):
			folder = os.path.dirname(folder)
		env.log(f"Folder: {folder}")

		if not os.path.isdir(bpy.path.abspath(folder)):
			self.report({'ERROR'}, "Selected folder does not exist")
			return {'CANCELLED'}

		# get list of selected objects
		obj_list = context.selected_objects
		if len(obj_list) == 0:
			self.report({'ERROR'}, "No objects selected")
			return {'CANCELLED'}

		# gets the list of materials (without repetition) from selected
		mat_list = util.materialsFromObj(obj_list)
		if len(obj_list) == 0:
			self.report({'ERROR'}, "No materials found on selected objects")
			return {'CANCELLED'}
		_ = generate.detect_form(mat_list)
		invalid_uv, affected_objs = uv_tools.detect_invalid_uvs_from_objs(obj_list)

		self.track_exporter = addon_prefs.MCprep_exporter_type

		# set the scene's folder for the texturepack being swapped
		context.scene.mcprep_texturepack_path = folder

		env.log(f"Materials detected: {len(mat_list)}")
		res = 0
		for mat in mat_list:
			self.preprocess_material(mat)
			res += generate.set_texture_pack(mat, folder, self.useExtraMaps)
			if self.animateTextures:
				sequences.animate_single_material(
					mat,
					context.scene.render.engine,
					export_location=sequences.ExportLocation.ORIGINAL)
			# may be a double call if was animated tex
			generate.set_saturation_material(mat)

		if self.prepMaterials:
			bpy.ops.mcprep.prep_materials(
				animateTextures=self.animateTextures,
				autoFindMissingTextures=self.autoFindMissingTextures,
				combineMaterials=self.combineMaterials,
				improveUiSettings=self.improveUiSettings,
				usePrincipledShader=self.usePrincipledShader,
				useReflections=self.useReflections,
				useExtraMaps=self.useExtraMaps,
				normalIntensity=self.normalIntensity,
				makeSolid=self.makeSolid,
				syncMaterials=self.syncMaterials,
				packFormat=self.packFormat,
				skipUsage=True)

		if invalid_uv:
			self.report({'ERROR'}, (
				"Detected scaled UV's (all in one texture), be sure to use "
				"Mineway's 'Export Individual Textures To..'' feature"))
			env.log("Detected scaledd UV's, incompatible with swap textures")
			env.log([ob.name for ob in affected_objs], vv_only=True)
		else:
			self.report({'INFO'}, f"{res} materials affected")
		self.track_param = context.scene.render.engine
		return {'FINISHED'}

	def preprocess_material(self, material):
		"""Preprocess materials for special edge cases"""

		# in texture packs, this is actually just a transparent overaly -
		# but in Mineways export, this is the flattened grass/drit block side
		if material.name == "grass_block_side_overlay":
			material.name = "grass_block_side"
			env.log("Renamed material: grass_block_side_overlay to grass_block_side")


class MCPREP_OT_load_material(bpy.types.Operator, McprepMaterialProps):
	"""Load the select material from the active resource pack and prep it"""
	bl_idname = "mcprep.load_material"
	bl_label = "Generate material"
	bl_description = (
		"Generate and apply the selected material based on active resource pack")
	bl_options = {'REGISTER', 'UNDO'}

	filepath: bpy.props.StringProperty(default="")
	skipUsage: bpy.props.BoolProperty(default=False, options={'HIDDEN'})

	@classmethod
	def poll(cls, context):
		return context.object

	def invoke(self, context, event):
		return context.window_manager.invoke_props_dialog(
			self, width=300 * util.ui_scale())

	def draw(self, context):
		draw_mats_common(self, context)

	track_function = "generate_mat"
	track_param = None
	@tracking.report_error
	def execute(self, context):
		mat_name = os.path.splitext(os.path.basename(self.filepath))[0]
		if not os.path.isfile(self.filepath):
			self.report({"ERROR"}, (
				"File not found! Reset the resource pack under advanced "
				"settings (return arrow icon) and press reload materials"))
			return {'CANCELLED'}
		# Create the base material node tree setup
		mat, err = generate.generate_base_material(
			context, mat_name, self.filepath, self.useExtraMaps)
		if mat is None and err:
			self.report({"ERROR"}, err)
			return {'CANCELLED'}
		elif mat is None:
			self.report({"ERROR"}, "Failed generate base material")
			return {'CANCELLED'}

		if not context.object.material_slots:
			context.object.data.materials.append(mat)  # Auto-creates slot.
		else:
			mat_ind = context.object.active_material_index
			context.object.material_slots[mat_ind].material = mat
		# Using the above in place of below due to some errors of:
		# "attribute "active_material" from "Object" is read-only"
		# context.object.active_material = mat

		# Don't want to generally run prep, as this would affect everything
		# selected, as opposed to affecting just the new material
		# bpy.ops.mcprep.prep_materials()
		# Instead, run the update steps below copied from the MCprep inner loop
		res, err = self.update_material(context, mat)
		if res is False and err:
			self.report({"ERROR"}, err)
			return {'CANCELLED'}
		elif res is False:
			self.report({"ERROR"}, "Failed to prep generated material")
			return {'CANCELLED'}

		self.track_param = context.scene.render.engine
		return {'FINISHED'}

	def update_material(self, context, mat):
		"""Update the initially created material"""
		if not mat:
			env.log(f"During prep, found null material: {mat}", vv_only=True)
			return
		elif mat.library:
			return

		engine = context.scene.render.engine
		passes = generate.get_textures(mat)
		env.log(f"Load Mat Passes:{passes}", vv_only=True)
		if not self.useExtraMaps:
			for pass_name in passes:
				if pass_name != "diffuse":
					passes[pass_name] = None

		if self.autoFindMissingTextures:
			for pass_name in passes:
				res = generate.replace_missing_texture(passes[pass_name])
				if res > 0:
					mat["texture_swapped"] = True  # used to apply saturation

		if engine == 'CYCLES' or engine == 'BLENDER_EEVEE':
			options = generate.PrepOptions(
				passes=passes,
				use_reflections=self.useReflections,
				use_principled=self.usePrincipledShader,
				only_solid=self.makeSolid,
				pack_format=generate.PackFormat[self.packFormat.upper()],
				use_emission_nodes=self.useEmission,
				use_emission=False  # This is for an option set in matprep_cycles
			)
			res = generate.matprep_cycles(
				mat=mat,
				options=options
			)
		else:
			return False, "Only Cycles and Eevee supported"

		success = res == 0

		if self.animateTextures:
			sequences.animate_single_material(
				mat,
				context.scene.render.engine,
				export_location=sequences.ExportLocation.ORIGINAL)

		return success, None


# -----------------------------------------------------------------------------
# Registration
# -----------------------------------------------------------------------------


classes = (
	MCPREP_OT_prep_materials,
	MCPREP_OT_materials_help,
	MCPREP_OT_swap_texture_pack,
	MCPREP_OT_load_material,
)


def register():
	for cls in classes:
		bpy.utils.register_class(cls)


def unregister():
	for cls in reversed(classes):
		bpy.utils.unregister_class(cls)<|MERGE_RESOLUTION|>--- conflicted
+++ resolved
@@ -212,16 +212,7 @@
 				env.log(
 					"During prep, found null material:" + str(mat), vv_only=True)
 				continue
-<<<<<<< HEAD
 			elif mat.library or mat.get("MCPREP_NO_PREP", False):
-=======
-
-			elif util.is_no_prep(mat):
-				count_no_prep += 1
-				continue
-			
-			elif mat.library:
->>>>>>> 75d98010
 				count_lib_skipped += 1
 				continue
 
@@ -301,7 +292,6 @@
 		if self.optimizeScene and engine == 'CYCLES':
 			bpy.ops.mcprep.optimize_scene()
 
-<<<<<<< HEAD
 		has_lib_skipped = count_lib_skipped > 0
 		has_mat = count > 0
 		
@@ -316,22 +306,6 @@
 		if self.skipUsage is True:
 			pass  # Don't report if a meta-call.
 		elif has_mat or has_lib_skipped:
-=======
-		has_no_prep = count_no_prep > 0
-		has_lib_skipped = count_lib_skipped > 0
-		has_mat = count > 0
-		
-		_info = {}
-		_info[f"modified {count}"] = has_mat
-		_info[f"skipped {count_lib_skipped} linked"] = has_lib_skipped
-		_info[f"founded {count_no_prep} no prep"] = has_no_prep
-		
-		mat_info = ",".join(k for k,v in _info.items() if v).capitalize()
-		
-		if self.skipUsage is True:
-			pass  # Don't report if a meta-call.
-		elif has_mat or has_lib_skipped or has_no_prep:
->>>>>>> 75d98010
 			self.report({"INFO"}, mat_info) 
 		else:
 			self.report(
