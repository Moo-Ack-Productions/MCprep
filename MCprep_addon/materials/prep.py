--- conflicted
+++ resolved
@@ -247,23 +247,13 @@
 
 			if engine == 'CYCLES' or engine == 'BLENDER_EEVEE':
 				options = generate.PrepOptions(
-<<<<<<< HEAD
 					passes, 
 					self.useReflections, 
 					self.usePrincipledShader, 
 					self.makeSolid, 
-					generate.PackFormat.from_str(self.packFormat.upper), 
+					generate.PackFormat.from_str(self.packFormat.upper()), 
 					self.useEmission, 
 					False # This is for an option set in matprep_cycles
-=======
-					passes=passes,
-					use_reflections=self.useReflections,
-					use_principled=self.usePrincipledShader,
-					only_solid=self.makeSolid,
-					pack_format=self.packFormat,
-					use_emission_nodes=self.useEmission,
-					use_emission=False  # This is for an option set in matprep_cycles
->>>>>>> fb8d11e1
 				)
 				res = generate.matprep_cycles(
 					mat=mat,
