--- conflicted
+++ resolved
@@ -130,191 +130,7 @@
 	)
 
 
-<<<<<<< HEAD
 def draw_mats_common(self, context: Context) -> None:
-    row = self.layout.row()
-    col = row.column()
-    engine = context.scene.render.engine
-    if engine == 'CYCLES' or engine == 'BLENDER_EEVEE':
-        col.prop(self, "packFormat")
-        col.prop(self, "usePrincipledShader")
-    col.prop(self, "useReflections")
-    col.prop(self, "makeSolid")
-
-    anim_row = col.row()
-    can_swap_text = util.is_atlas_export(context)
-    anim_row.enabled = can_swap_text
-    if can_swap_text:
-        anim_row.prop(self, "animateTextures")
-    else:
-        anim_row.prop(
-            self,
-            "animateTextures",
-            text="Animate textures (disabled due to import settings)",
-        )
-    col.prop(self, "autoFindMissingTextures")
-
-    row = self.layout.row()
-    row.prop(self, "useExtraMaps")
-    row.prop(self, "syncMaterials")
-    row = self.layout.row()
-    # row.prop(self, "newDefault")
-
-    # col = row.column()
-    # col.prop(self, "normalIntensity", slider=True)
-
-    row = self.layout.row()
-    col = row.column()
-    col.prop(self, "improveUiSettings")
-    col = row.column()
-    col.prop(self, "combineMaterials")
-    row = self.layout.row()
-    row.prop(self, "optimizeScene")
-    row.prop(self, "useEmission")
-
-
-class MCPREP_OT_prep_materials(bpy.types.Operator, McprepMaterialProps):
-    """Fixes materials and textures on selected objects for Minecraft rendering"""
-
-    bl_idname = "mcprep.prep_materials"
-    bl_label = "MCprep Materials"
-    bl_options = {"REGISTER", "UNDO"}
-
-    skipUsage: bpy.props.BoolProperty(default=False, options={"HIDDEN"})
-
-    def invoke(self, context, event):
-        return context.window_manager.invoke_props_dialog(
-            self, width=300 * util.ui_scale()
-        )
-
-    def draw(self, context):
-        draw_mats_common(self, context)
-
-    track_function = "materials"
-    track_param = None
-    track_exporter = None
-
-    @tracking.report_error
-    def execute(self, context):
-        # get list of selected objects
-        obj_list = context.selected_objects
-        if not obj_list:
-            if not self.skipUsage:
-                self.report({"ERROR"}, "No objects selected")
-            return {"CANCELLED"}
-
-        # gets the list of materials (without repetition) from selected
-        mat_list = util.materialsFromObj(obj_list)
-        if not mat_list:
-            if not self.skipUsage:
-                self.report({"ERROR"}, "No materials found on selected objects")
-            return {"CANCELLED"}
-
-		
-        # check if linked material exists
-        engine = context.scene.render.engine
-        count = 0
-        count_lib_skipped = 0
-
-        for mat in mat_list:
-            if not mat:
-                env.log(f"During prep, found null material:{mat}", vv_only=True)
-                continue
-
-            elif mat.library:
-                count_lib_skipped += 1
-                continue
-
-            passes = generate.get_textures(mat)
-            if not self.useExtraMaps or self.packFormat == "simple":
-                # Clear out extra passes if not needed/requested
-                for pass_name in passes:
-                    if pass_name != "diffuse":
-                        passes[pass_name] = None
-            elif passes.get("diffuse"):
-                # Otherwise, attempt to get or load extra passes. Needed if
-                # swap texturepack hasn't been used yet, otherwise would need
-                # to prep twice (even if the base diff texture was already
-                # loaded from that pack).
-                diff_filepath = passes["diffuse"].filepath
-                # bpy. makes rel to file, os. resolves any os.pardir refs.
-                abspath = os.path.abspath(bpy.path.abspath(diff_filepath))
-                other_passes = generate.find_additional_passes(abspath)
-                for pass_name in other_passes:
-                    if pass_name not in passes or not passes.get(pass_name):
-                        # Need to update the according tagged node with tex.
-                        passes[pass_name] = bpy.data.images.load(
-                            other_passes[pass_name], check_existing=True
-                        )
-
-            if self.autoFindMissingTextures:
-                for pass_name in passes:
-                    res = generate.replace_missing_texture(passes[pass_name])
-                    if res > 0:
-                        mat["texture_swapped"] = True  # used to apply saturation
-
-            if engine == "CYCLES" or engine == "BLENDER_EEVEE":
-                options = generate.PrepOptions(
-                    passes,
-                    self.useReflections,
-                    self.usePrincipledShader,
-                    self.makeSolid,
-                    self.packFormat,
-                    self.useEmission,
-                    False,  # This is for an option set in matprep_cycles
-                )
-                res = generate.matprep_cycles(mat=mat, options=options)
-                if res == 0:
-                    count += 1
-            else:
-                self.report({"ERROR"}, "Only Cycles and Eevee are supported")
-                return {"CANCELLED"}
-
-            if self.animateTextures:
-                sequences.animate_single_material(mat, context.scene.render.engine)
-
-        # Sync materials.
-        if self.syncMaterials is True:
-            bpy.ops.mcprep.sync_materials(
-                selected=True, link=False, replace_materials=False, skipUsage=True
-            )
-
-		
-        # Combine materials.
-        if self.combineMaterials is True:
-            bpy.ops.mcprep.combine_materials(selection_only=True, skipUsage=True)
-
-        # Improve UI.
-        if self.improveUiSettings:
-            try:
-                bpy.ops.mcprep.improve_ui()
-            except RuntimeError as err:
-                print(f"Failed to improve UI with error: {err}")
-
-
-        if self.optimizeScene and engine == "CYCLES":
-            bpy.ops.mcprep.optimize_scene()
-
-        if self.skipUsage is True:
-            pass  # Don't report if a meta-call.
-        elif count_lib_skipped > 0:
-            self.report(
-                {"INFO"},
-                f"Modified {count} materials, skipped {count_lib_skipped} linked ones.")
-        elif count > 0:
-            self.report({"INFO"}, f"Modified  {count} materials")
-        else:
-            self.report(
-                {"ERROR"},
-                "Nothing modified, be sure you selected objects with existing materials!"
-            )
-
-        addon_prefs = util.get_user_preferences(context)
-        self.track_param = context.scene.render.engine
-        self.track_exporter = addon_prefs.MCprep_exporter_type
-        return {"FINISHED"}
-=======
-def draw_mats_common(self, context):
 	row = self.layout.row()
 	col = row.column()
 	engine = context.scene.render.engine
@@ -389,6 +205,7 @@
 				self.report({'ERROR'}, "No materials found on selected objects")
 			return {'CANCELLED'}
 
+		
 		# check if linked material exists
 		engine = context.scene.render.engine
 		count = 0
@@ -463,16 +280,18 @@
 			bpy.ops.mcprep.sync_materials(
 				selected=True, link=False, replace_materials=False, skipUsage=True)
 
+		
 		# Combine materials.
 		if self.combineMaterials is True:
 			bpy.ops.mcprep.combine_materials(selection_only=True, skipUsage=True)
 
-		# Improve UI.
+        # Improve UI.
 		if self.improveUiSettings:
 			try:
 				bpy.ops.mcprep.improve_ui()
 			except RuntimeError as err:
-				print("Failed to improve UI with error: " + str(err))
+				print(f"Failed to improve UI with error: {err}")
+
 
 		if self.optimizeScene and engine == 'CYCLES':
 			bpy.ops.mcprep.optimize_scene()
@@ -482,20 +301,19 @@
 		elif count_lib_skipped > 0:
 			self.report(
 				{"INFO"},
-				"Modified {} materials, skipped {} linked ones.".format(
-					count, count_lib_skipped))
+				f"Modified {count} materials, skipped {count_lib_skipped} linked ones.")
 		elif count > 0:
-			self.report({"INFO"}, "Modified " + str(count) + " materials")
+			self.report({"INFO"}, f"Modified  {count} materials")
 		else:
 			self.report(
 				{"ERROR"},
-				"Nothing modified, be sure you selected objects with existing materials!")
+				"Nothing modified, be sure you selected objects with existing materials!"
+			)
 
 		addon_prefs = util.get_user_preferences(context)
 		self.track_param = context.scene.render.engine
 		self.track_exporter = addon_prefs.MCprep_exporter_type
 		return {'FINISHED'}
->>>>>>> 5eebc9bb
 
 
 class MCPREP_OT_materials_help(bpy.types.Operator):
@@ -566,298 +384,6 @@
 
 
 class MCPREP_OT_swap_texture_pack(
-<<<<<<< HEAD
-    bpy.types.Operator, ImportHelper, McprepMaterialProps
-):
-    """Swap current textures for that of a texture pack folder"""
-
-    bl_idname = "mcprep.swap_texture_pack"
-    bl_label = "Swap Texture Pack"
-    bl_description = (
-        "Change the texture pack for all materials of selected objects, "
-        "select a folder path for an unzipped resource pack or texture folder"
-    )
-    bl_options = {"REGISTER", "UNDO"}
-
-    filter_glob: bpy.props.StringProperty(
-        default="", 
-        options={"HIDDEN"})
-    use_filter_folder = True
-    fileselectparams = "use_filter_blender"
-    filepath: bpy.props.StringProperty(subtype="DIR_PATH")
-    filter_image: bpy.props.BoolProperty(
-        default=True, 
-        options={"HIDDEN", "SKIP_SAVE"})
-    filter_folder: bpy.props.BoolProperty(
-        default=True, 
-        options={"HIDDEN", "SKIP_SAVE"})
-    prepMaterials: bpy.props.BoolProperty(
-        name="Prep materials",
-        description="Runs prep materials after texture swap to regenerate materials",
-        default=False,
-    )
-    skipUsage: bpy.props.BoolProperty(
-        default=False, 
-        options={"HIDDEN"})
-
-    @classmethod
-    def poll(cls, context):
-        addon_prefs = util.get_user_preferences(context)
-        if addon_prefs.MCprep_exporter_type != "(choose)":
-            return util.is_atlas_export(context)
-        return False
-
-    def draw(self, context):
-        row = self.layout.row()
-        col = row.column()
-        subcol = col.column()
-        subcol.scale_y = 0.7
-        subcol.label(text="Select any subfolder of an")
-        subcol.label(text="unzipped texture pack, then")
-        subcol.label(text="press 'Swap Texture Pack'")
-        subcol.label(text="after confirming these")
-        subcol.label(text="settings below:")
-        col.prop(self, "useExtraMaps")
-        col.prop(self, "animateTextures")
-        col.prop(self, "prepMaterials")
-        if self.prepMaterials:
-            col.prop(self, "packFormat")
-            col.prop(self, "usePrincipledShader")
-            col.prop(self, "useReflections")
-            col.prop(self, "autoFindMissingTextures")
-            col.prop(self, "syncMaterials")
-            col.prop(self, "improveUiSettings")
-            col.prop(self, "combineMaterials")
-	
-    track_function = "texture_pack"
-    track_param = None
-    track_exporter = None
-
-    @tracking.report_error
-    def execute(self, context):
-        addon_prefs = util.get_user_preferences(context)
-
-        # check folder exist, but keep relative if relevant
-        folder = self.filepath
-        if os.path.isfile(bpy.path.abspath(folder)):
-            folder = os.path.dirname(folder)
-        env.log(f"Folder: {folder}")
-
-        if not os.path.isdir(bpy.path.abspath(folder)):
-            self.report({"ERROR"}, "Selected folder does not exist")
-            return {"CANCELLED"}
-
-        # get list of selected objects
-        obj_list = context.selected_objects
-        if len(obj_list) == 0:
-            self.report({"ERROR"}, "No objects selected")
-            return {"CANCELLED"}
-
-        # gets the list of materials (without repetition) from selected
-        mat_list = util.materialsFromObj(obj_list)
-        if len(obj_list) == 0:
-            self.report({"ERROR"}, "No materials found on selected objects")
-            return {"CANCELLED"}
-        _ = generate.detect_form(mat_list)
-        invalid_uv, affected_objs = uv_tools.detect_invalid_uvs_from_objs(obj_list)
-
-        self.track_exporter = addon_prefs.MCprep_exporter_type
-
-        # set the scene's folder for the texturepack being swapped
-        context.scene.mcprep_texturepack_path = folder
-
-        env.log(f"Materials detected: {len(mat_list)}")
-        res = 0
-        for mat in mat_list:
-            self.preprocess_material(mat)
-            res += generate.set_texture_pack(mat, folder, self.useExtraMaps)
-            if self.animateTextures:
-                sequences.animate_single_material(
-                    mat, context.scene.render.engine)
-            # may be a double call if was animated tex
-            generate.set_saturation_material(mat)
-
-        if self.prepMaterials:
-            bpy.ops.mcprep.prep_materials(
-                animateTextures=self.animateTextures,
-                autoFindMissingTextures=self.autoFindMissingTextures,
-                combineMaterials=self.combineMaterials,
-                improveUiSettings=self.improveUiSettings,
-                usePrincipledShader=self.usePrincipledShader,
-                useReflections=self.useReflections,
-                useExtraMaps=self.useExtraMaps,
-                normalIntensity=self.normalIntensity,
-                makeSolid=self.makeSolid,
-                syncMaterials=self.syncMaterials,
-                packFormat=self.packFormat,
-                skipUsage=True,
-            )
-
-        if invalid_uv:
-            self.report({'ERROR'}, (
-                "Detected scaled UV's (all in one texture), be sure to use "
-                "Mineway's 'Export Individual Textures To..'' feature"))
-            env.log("Detected scaledd UV's, incompatible with swap textures")
-            env.log([ob.name for ob in affected_objs], vv_only=True)
-        else:
-            self.report({'INFO'}, f"{res} materials affected")
-        self.track_param = context.scene.render.engine
-        return {'FINISHED'}
-
-    def preprocess_material(self, material):
-        """Preprocess materials for special edge cases"""
-
-        # in texture packs, this is actually just a transparent overaly -
-        # but in Mineways export, this is the flattened grass/drit block side
-        if material.name == "grass_block_side_overlay":
-            material.name = "grass_block_side"
-            env.log("Renamed material: grass_block_side_overlay to grass_block_side")
-
-
-class MCPREP_OT_load_material(bpy.types.Operator, McprepMaterialProps):
-    """Load the select material from the active resource pack and prep it"""
-
-    bl_idname = "mcprep.load_material"
-    bl_label = "Generate material"
-    bl_description = (
-        "Generate and apply the selected material based on active resource pack"
-    )
-    bl_options = {"REGISTER", "UNDO"}
-
-    filepath: bpy.props.StringProperty(default="")
-    skipUsage: bpy.props.BoolProperty(default=False, options={"HIDDEN"})
-
-    @classmethod
-    def poll(cls, context):
-        return context.object
-
-    def invoke(self, context, event):
-        return context.window_manager.invoke_props_dialog(
-            self, width=300 * util.ui_scale()
-        )
-
-    def draw(self, context):
-        draw_mats_common(self, context)
-
-    track_function = "generate_mat"
-    track_param = None
-
-    @tracking.report_error
-    def execute(self, context):
-        mat_name = os.path.splitext(os.path.basename(self.filepath))[0]
-        if not os.path.isfile(self.filepath):
-            self.report(
-                {"ERROR"},
-                (
-                    "File not found! Reset the resource pack under advanced "
-                    "settings (return arrow icon) and press reload materials"
-                ),
-            )
-            return {"CANCELLED"}
-        mat, err = self.generate_base_material(context, mat_name, self.filepath)
-        if mat is None and err:
-            self.report({"ERROR"}, err)
-            return {"CANCELLED"}
-        elif mat is None:
-            self.report({"ERROR"}, "Failed generate base material")
-            return {"CANCELLED"}
-
-        if not context.object.material_slots:
-            context.object.data.materials.append(mat)  # Auto-creates slot.
-        else:
-            mat_ind = context.object.active_material_index
-            context.object.material_slots[mat_ind].material = mat
-        # Using the above in place of below due to some errors of:
-        # "attribute "active_material" from "Object" is read-only"
-        # context.object.active_material = mat
-
-        # Don't want to generally run prep, as this would affect everything
-        # selected, as opposed to affecting just the new material
-        # bpy.ops.mcprep.prep_materials()
-        # Instead, run the update steps below copied from the MCprep inner loop
-        res, err = self.update_material(context, mat)
-        if res is False and err:
-            self.report({"ERROR"}, err)
-            return {"CANCELLED"}
-        elif res is False:
-            self.report({"ERROR"}, "Failed to prep generated material")
-            return {"CANCELLED"}
-
-        self.track_param = context.scene.render.engine
-        return {"FINISHED"}
-
-    def generate_base_material(self, context, name, path):
-        """Generate a base material from name and active resource pack"""
-        image = bpy.data.images.load(path, check_existing=True)
-        mat = bpy.data.materials.new(name=name)
-
-        engine = context.scene.render.engine
-        if engine == "CYCLES" or engine == "BLENDER_EEVEE":
-            # need to create at least one texture node first, then the rest works
-            mat.use_nodes = True
-            nodes = mat.node_tree.nodes
-            node_diff = generate.create_node(nodes, "ShaderNodeTexImage", image=image)
-            node_diff["MCPREP_diffuse"] = True
-
-            # Initialize extra passes as well
-            node_spec = generate.create_node(nodes, "ShaderNodeTexImage")
-            node_spec["MCPREP_specular"] = True
-            node_nrm = generate.create_node(nodes, "ShaderNodeTexImage")
-            node_nrm["MCPREP_normal"] = True
-
-            env.log("Added blank texture node")
-
-
-            # now use standard method to update textures
-            generate.set_cycles_texture(image, mat, self.useExtraMaps)
-        else:
-            return None, "Only Cycles and Eevee supported"
-
-        return mat, None
-
-    def update_material(self, context, mat):
-        """Update the initially created material"""
-        if not mat:
-            env.log(f"During prep, found null material: {mat}", vv_only=True)
-            return
-        elif mat.library:
-            return
-
-        engine = context.scene.render.engine
-        passes = generate.get_textures(mat)
-        env.log(f"Load Mat Passes:{passes}", vv_only=True)
-        if not self.useExtraMaps:
-            for pass_name in passes:
-                if pass_name != "diffuse":
-                    passes[pass_name] = None
-
-        if self.autoFindMissingTextures:
-            for pass_name in passes:
-                res = generate.replace_missing_texture(passes[pass_name])
-                if res > 0:
-                    mat["texture_swapped"] = True  # used to apply saturation
-
-        if engine == "CYCLES" or engine == "BLENDER_EEVEE":
-            options = generate.PrepOptions(
-                passes,
-                self.useReflections,
-                self.usePrincipledShader,
-                self.makeSolid,
-                self.packFormat,
-                self.useEmission,
-                False,  # This is for an option set in matprep_cycles
-            )
-            res = generate.matprep_cycles(mat=mat, options=options)
-        else:
-            return False, "Only Cycles and Eevee supported"
-
-        success = res == 0
-
-        if self.animateTextures:
-            sequences.animate_single_material(mat, context.scene.render.engine)
-
-        return success, None
-=======
 	bpy.types.Operator, ImportHelper, McprepMaterialProps):
 	"""Swap current textures for that of a texture pack folder"""
 	bl_idname = "mcprep.swap_texture_pack"
@@ -868,24 +394,25 @@
 	bl_options = {'REGISTER', 'UNDO'}
 
 	filter_glob: bpy.props.StringProperty(
-		default="",
-		options={'HIDDEN'})
+		default="", 
+		options={"HIDDEN"})
 	use_filter_folder = True
 	fileselectparams = "use_filter_blender"
-	filepath: bpy.props.StringProperty(subtype='DIR_PATH')
+	filepath: bpy.props.StringProperty(subtype="DIR_PATH")
 	filter_image: bpy.props.BoolProperty(
-		default=True,
-		options={'HIDDEN', 'SKIP_SAVE'})
+		default=True, 
+		options={"HIDDEN", "SKIP_SAVE"})
 	filter_folder: bpy.props.BoolProperty(
-		default=True,
-		options={'HIDDEN', 'SKIP_SAVE'})
+		default=True, 
+		options={"HIDDEN", "SKIP_SAVE"})
 	prepMaterials: bpy.props.BoolProperty(
 		name="Prep materials",
 		description="Runs prep materials after texture swap to regenerate materials",
-		default=False)
+		default=False,
+	)
 	skipUsage: bpy.props.BoolProperty(
-		default=False,
-		options={'HIDDEN'})
+		default=False, 
+		options={"HIDDEN"})
 
 	@classmethod
 	def poll(cls, context):
@@ -915,10 +442,11 @@
 			col.prop(self, "syncMaterials")
 			col.prop(self, "improveUiSettings")
 			col.prop(self, "combineMaterials")
-
+	
 	track_function = "texture_pack"
 	track_param = None
 	track_exporter = None
+
 	@tracking.report_error
 	def execute(self, context):
 		addon_prefs = util.get_user_preferences(context)
@@ -927,7 +455,7 @@
 		folder = self.filepath
 		if os.path.isfile(bpy.path.abspath(folder)):
 			folder = os.path.dirname(folder)
-		env.log("Folder: " + folder)
+		env.log(f"Folder: {folder}")
 
 		if not os.path.isdir(bpy.path.abspath(folder)):
 			self.report({'ERROR'}, "Selected folder does not exist")
@@ -952,7 +480,7 @@
 		# set the scene's folder for the texturepack being swapped
 		context.scene.mcprep_texturepack_path = folder
 
-		env.log("Materials detected: " + str(len(mat_list)))
+		env.log(f"Materials detected: {len(mat_list)}")
 		res = 0
 		for mat in mat_list:
 			self.preprocess_material(mat)
@@ -985,7 +513,7 @@
 			env.log("Detected scaledd UV's, incompatible with swap textures")
 			env.log([ob.name for ob in affected_objs], vv_only=True)
 		else:
-			self.report({'INFO'}, "{} materials affected".format(res))
+			self.report({'INFO'}, f"{res} materials affected")
 		self.track_param = context.scene.render.engine
 		return {'FINISHED'}
 
@@ -1085,6 +613,7 @@
 
 			env.log("Added blank texture node")
 
+
 			# now use standard method to update textures
 			generate.set_cycles_texture(image, mat, self.useExtraMaps)
 		else:
@@ -1095,14 +624,14 @@
 	def update_material(self, context, mat):
 		"""Update the initially created material"""
 		if not mat:
-			env.log("During prep, found null material:" + str(mat), vv_only=True)
+			env.log(f"During prep, found null material: {mat}", vv_only=True)
 			return
 		elif mat.library:
 			return
 
 		engine = context.scene.render.engine
 		passes = generate.get_textures(mat)
-		env.log("Load Mat Passes:" + str(passes), vv_only=True)
+		env.log(f"Load Mat Passes:{passes}", vv_only=True)
 		if not self.useExtraMaps:
 			for pass_name in passes:
 				if pass_name != "diffuse":
@@ -1138,7 +667,6 @@
 				mat, context.scene.render.engine)
 
 		return success, None
->>>>>>> 5eebc9bb
 
 
 # -----------------------------------------------------------------------------
