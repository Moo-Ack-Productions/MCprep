# ##### BEGIN GPL LICENSE BLOCK #####
#
#  This program is free software; you can redistribute it and/or
#  modify it under the terms of the GNU General Public License
#  as published by the Free Software Foundation; either version 2
#  of the License, or (at your option) any later version.
#
#  This program is distributed in the hope that it will be useful,
#  but WITHOUT ANY WARRANTY; without even the implied warranty of
#  MERCHANTABILITY or FITNESS FOR A PARTICULAR PURPOSE.  See the
#  GNU General Public License for more details.
#
#  You should have received a copy of the GNU General Public License
#  along with this program; if not, write to the Free Software Foundation,
#  Inc., 51 Franklin Street, Fifth Floor, Boston, MA 02110-1301, USA.
#
# ##### END GPL LICENSE BLOCK #####


import os

import bpy
from bpy_extras.io_utils import ImportHelper
from bpy.types import Context

from . import generate
from . import sequences
from . import uv_tools
from .. import tracking
from .. import util
from ..conf import env

# -----------------------------------------------------------------------------
# Material class functions
# -----------------------------------------------------------------------------


class McprepMaterialProps():
	"""Class to inheret reused MCprep settings.

	Benefit is to also enforce the same options, required where exec funcitons
	pass through from one operator to the other (e.g. prep mats on swap packs)
	"""

	def pack_formats(self, context):
		"""Blender version-dependant format for cycles/eevee material formats."""
		itms = []
		itms.append((
			"simple", "Simple (no PBR)",
			"Use a simple shader setup with no PBR or emission falloff."))
		itms.append(("specular", "Specular", "Sets the pack format to Specular."))
		itms.append(("seus", "SEUS", "Sets the pack format to SEUS."))
		return itms

	animateTextures: bpy.props.BoolProperty(
		name="Animate textures (may be slow first time)",
		description=(
			"Swap still images for the animated sequenced found in "
			"the active or default texture pack."),
		default=False)
	autoFindMissingTextures: bpy.props.BoolProperty(
		name="Find missing images",
		description=(
			"If the texture for an existing material is missing, try "
			"to load from the default texture pack instead"),
		default=True)
	combineMaterials: bpy.props.BoolProperty(
		name="Combine materials",
		description="Consolidate duplciate materials & textures",
		default=False)
	improveUiSettings: bpy.props.BoolProperty(
		name="Improve UI",
		description="Automatically improve relevant UI settings",
		default=True)
	optimizeScene: bpy.props.BoolProperty(
		name="Optimize scene (cycles)",
		description="Optimize the scene for faster cycles rendering",
		default=False)
	usePrincipledShader: bpy.props.BoolProperty(
		name="Use Principled Shader (if available)",
		description=(
			"If available and using cycles, build materials using the "
			"principled shader"),
		default=True)
	useReflections: bpy.props.BoolProperty(
		name="Use reflections",
		description="Allow appropriate materials to be rendered reflective",
		default=True)
	useExtraMaps: bpy.props.BoolProperty(
		name="Use extra maps",
		description=(
			"load other image passes like normal and "
			"spec maps if available"),
		default=True)
	normalIntensity: bpy.props.FloatProperty(
		name="Normal map intensity",
		description=(
			"Set normal map intensity, if normal maps are found in "
			"the active texture pack and using normal/spec passes"),
		default=1.0,
		max=1,
		min=0)
	makeSolid: bpy.props.BoolProperty(
		name="Make all materials solid",
		description="Make all materials solid only, for shadows and rendering",
		default=False)
	syncMaterials: bpy.props.BoolProperty(
		name="Sync materials",
		description=(
			"Synchronize materials with those in the active "
			"pack's materials.blend file"),
		default=True)
	# newDefault: bpy.props.BoolProperty(
	#	name="Use custom default material",
	#	description="Use a custom default material if you have one set up",
	#	default=False)
	packFormat: bpy.props.EnumProperty(
		name="Pack Format",
		description="Change the pack format when using a PBR resource pack.",
		items=pack_formats
	)
	useEmission: bpy.props.BoolProperty(
		name="Use Emission",
		description="Make emmisive materials emit light",
		default=True
	)


def draw_mats_common(self, context: Context) -> None:
	row = self.layout.row()
	col = row.column()
	engine = context.scene.render.engine
	if engine == 'CYCLES' or engine == 'BLENDER_EEVEE':
		col.prop(self, "packFormat")
		col.prop(self, "usePrincipledShader")
	col.prop(self, "useReflections")
	col.prop(self, "makeSolid")

	anim_row = col.row()
	can_swap_text = util.is_atlas_export(context)
	anim_row.enabled = can_swap_text
	if can_swap_text:
		anim_row.prop(self, "animateTextures")
	else:
		anim_row.prop(self, "animateTextures", text="Animate textures (disabled due to import settings)")
	col.prop(self, "autoFindMissingTextures")

	row = self.layout.row()
	row.prop(self, "useExtraMaps")
	row.prop(self, "syncMaterials")
	row = self.layout.row()
	# row.prop(self, "newDefault")

	# col = row.column()
	# col.prop(self, "normalIntensity", slider=True)

	row = self.layout.row()
	col = row.column()
	col.prop(self, "improveUiSettings")
	col = row.column()
	col.prop(self, "combineMaterials")
	row = self.layout.row()
	row.prop(self, "optimizeScene")
	row.prop(self, "useEmission")


class MCPREP_OT_prep_materials(bpy.types.Operator, McprepMaterialProps):
	"""Fixes materials and textures on selected objects for Minecraft rendering"""
	bl_idname = "mcprep.prep_materials"
	bl_label = "MCprep Materials"
	bl_options = {'REGISTER', 'UNDO'}

	skipUsage: bpy.props.BoolProperty(
		default=False,
		options={'HIDDEN'})

	def invoke(self, context, event):
		return context.window_manager.invoke_props_dialog(
			self, width=300 * util.ui_scale())

	def draw(self, context):
		draw_mats_common(self, context)

	track_function = "materials"
	track_param = None
	track_exporter = None
	@tracking.report_error
	def execute(self, context):

		# get list of selected objects
		obj_list = context.selected_objects
		if not obj_list:
			if not self.skipUsage:
				self.report({'ERROR'}, "No objects selected")
			return {'CANCELLED'}

		# gets the list of materials (without repetition) from selected
		mat_list = util.materialsFromObj(obj_list)
		if not mat_list:
			if not self.skipUsage:
				self.report({'ERROR'}, "No materials found on selected objects")
			return {'CANCELLED'}

		# check if linked material exists
		engine = context.scene.render.engine
		count = 0
		count_lib_skipped = 0

		for mat in mat_list:
			if not mat:
				env.log(
					"During prep, found null material:" + str(mat), vv_only=True)
				continue

			elif mat.library:
				count_lib_skipped += 1
				continue

			passes = generate.get_textures(mat)
			if not self.useExtraMaps or self.packFormat == "simple":
				# Clear out extra passes if not needed/requested
				for pass_name in passes:
					if pass_name != "diffuse":
						passes[pass_name] = None
			elif passes.get("diffuse"):
				# Otherwise, attempt to get or load extra passes. Needed if
				# swap texturepack hasn't been used yet, otherwise would need
				# to prep twice (even if the base diff texture was already
				# loaded from that pack).
				diff_filepath = passes["diffuse"].filepath
				# bpy. makes rel to file, os. resolves any os.pardir refs.
				abspath = os.path.abspath(bpy.path.abspath(diff_filepath))
				other_passes = generate.find_additional_passes(abspath)
				for pass_name in other_passes:
					if pass_name not in passes or not passes.get(pass_name):
						# Need to update the according tagged node with tex.
						passes[pass_name] = bpy.data.images.load(
							other_passes[pass_name],
							check_existing=True)

			if self.autoFindMissingTextures:
				for pass_name in passes:
					res = generate.replace_missing_texture(passes[pass_name])
					if res > 0:
						mat["texture_swapped"] = True  # used to apply saturation

			if engine == 'CYCLES' or engine == 'BLENDER_EEVEE':
				options = generate.PrepOptions(
<<<<<<< HEAD
					passes, 
					self.useReflections, 
					self.usePrincipledShader, 
					self.makeSolid, 
					generate.PackFormat[self.packFormat.upper()], 
					self.useEmission, 
					False # This is for an option set in matprep_cycles
=======
					passes,
					self.useReflections,
					self.usePrincipledShader,
					self.makeSolid,
					generate.PackFormat[self.packFormat.upper()],
					self.useEmission,
					False  # This is for an option set in matprep_cycles
>>>>>>> 4c5405d7
				)
				res = generate.matprep_cycles(
					mat=mat,
					options=options
				)
				if res == 0:
					count += 1
			else:
				self.report(
					{'ERROR'},
					"Only Cycles and Eevee are supported")
				return {'CANCELLED'}

			if self.animateTextures:
				sequences.animate_single_material(
					mat,
					context.scene.render.engine,
					export_location=sequences.ExportLocation.ORIGINAL)

		# Sync materials.
		if self.syncMaterials is True:
			bpy.ops.mcprep.sync_materials(
				selected=True, link=False, replace_materials=False, skipUsage=True)

		# Combine materials.
		if self.combineMaterials is True:
			bpy.ops.mcprep.combine_materials(selection_only=True, skipUsage=True)

		# Improve UI.
		if self.improveUiSettings:
			try:
				bpy.ops.mcprep.improve_ui()
			except RuntimeError as err:
				print(f"Failed to improve UI with error: {err}")

		if self.optimizeScene and engine == 'CYCLES':
			bpy.ops.mcprep.optimize_scene()

		if self.skipUsage is True:
			pass  # Don't report if a meta-call.
		elif count_lib_skipped > 0:
			self.report(
				{"INFO"},
				f"Modified {count} materials, skipped {count_lib_skipped} linked ones.")
		elif count > 0:
			self.report({"INFO"}, f"Modified  {count} materials")
		else:
			self.report(
				{"ERROR"},
				"Nothing modified, be sure you selected objects with existing materials!"
			)

		addon_prefs = util.get_user_preferences(context)
		self.track_param = context.scene.render.engine
		self.track_exporter = addon_prefs.MCprep_exporter_type
		return {'FINISHED'}


class MCPREP_OT_materials_help(bpy.types.Operator):
	"""Follow up popup to assist after not getting the expected change"""
	bl_idname = "mcprep.prep_materials_help"
	bl_label = "MCprep Materials Help"
	bl_options = {'REGISTER', 'UNDO'}

	def update_supress_help(self, context):
		"""Update trigger for supressing help popups."""
		if env.verbose and self.suppress_help:
			print("Supressing future help popups")
		elif env.verbose and not self.suppress_help:
			print("Re-enabling popup warnings")

	help_num: bpy.props.IntProperty(
		default=0,
		options={'HIDDEN'})
	suppress_help: bpy.props.BoolProperty(
		name="Don't show this again",
		default=False,
		options={'HIDDEN'},
		update=update_supress_help)

	def invoke(self, context, event):
		# check here whether to trigger popup, based on supression
		return context.window_manager.invoke_props_dialog(
			self, width=400 * util.ui_scale())

	def draw(self, context):
		layout = self.layout
		col = layout.column()
		if self.help_num == 0:
			# No specific error occured
			col.scale_y = 0.7
			col.label(text="No specific MCprep material issue identified.")
			col.label(text="Still need help? Press OK below to open an issue.")
		elif self.help_num == 1:
			# No materials modified, because no materials detected
			col.scale_y = 0.7
			col.label(text="Could not prep materials because")
			col.label(text="because none of the selected objects")
			col.label(text="have materials. Be sure to select the")
			col.label(text="model or world import before prepping!")
		elif self.help_num == 2:
			# Missing SOME textures detected, either because find msising is off
			# or if replacement still not found even with setting on
			col.scale_y = 0.7
			col.label(text="Some materials have missing textures,")
			col.label(text="these may show up as pink or black materials")
			col.label(text="in the viewport or in a render. Try using:")
			col.label(text="file > External Data > Find missing files")
		elif self.help_num == 3:
			# It worked, but maybe the user isn't seeing what they expect
			col.scale_y = 0.7
			col.label(text="Material prepping worked, but you might need")
			col.label(text="to \"Improve UI\" or go into texture/rendered")
			col.label(text="mode (shift+z) to see imrpoved textures")

		col.prop(self, "suppress_help")
		self.help_num = 0  # reset in event of unset re-trigger

	def execute(self, context):
		if self.help_num == 0:
			bpy.ops.wm.url_open(url="")

		return {'FINISHED'}


class MCPREP_OT_swap_texture_pack(
	bpy.types.Operator, ImportHelper, McprepMaterialProps):
	"""Swap current textures for that of a texture pack folder"""
	bl_idname = "mcprep.swap_texture_pack"
	bl_label = "Swap Texture Pack"
	bl_description = (
		"Change the texture pack for all materials of selected objects, "
		"select a folder path for an unzipped resource pack or texture folder")
	bl_options = {'REGISTER', 'UNDO'}

	filter_glob: bpy.props.StringProperty(
		default="",
		options={"HIDDEN"})
	use_filter_folder = True
	fileselectparams = "use_filter_blender"
	filepath: bpy.props.StringProperty(subtype="DIR_PATH")
	filter_image: bpy.props.BoolProperty(
		default=True,
		options={"HIDDEN", "SKIP_SAVE"})
	filter_folder: bpy.props.BoolProperty(
		default=True,
		options={"HIDDEN", "SKIP_SAVE"})
	prepMaterials: bpy.props.BoolProperty(
		name="Prep materials",
		description="Runs prep materials after texture swap to regenerate materials",
		default=False,
	)
	skipUsage: bpy.props.BoolProperty(
		default=False,
		options={"HIDDEN"})

	@classmethod
	def poll(cls, context):
		addon_prefs = util.get_user_preferences(context)
		if addon_prefs.MCprep_exporter_type != "(choose)":
			return util.is_atlas_export(context)
		return False

	def draw(self, context):
		row = self.layout.row()
		col = row.column()
		subcol = col.column()
		subcol.scale_y = 0.7
		subcol.label(text="Select any subfolder of an")
		subcol.label(text="unzipped texture pack, then")
		subcol.label(text="press 'Swap Texture Pack'")
		subcol.label(text="after confirming these")
		subcol.label(text="settings below:")
		col.prop(self, "useExtraMaps")
		col.prop(self, "animateTextures")
		col.prop(self, "prepMaterials")
		if self.prepMaterials:
			col.prop(self, "packFormat")
			col.prop(self, "usePrincipledShader")
			col.prop(self, "useReflections")
			col.prop(self, "autoFindMissingTextures")
			col.prop(self, "syncMaterials")
			col.prop(self, "improveUiSettings")
			col.prop(self, "combineMaterials")

	track_function = "texture_pack"
	track_param = None
	track_exporter = None

	@tracking.report_error
	def execute(self, context):
		addon_prefs = util.get_user_preferences(context)

		# check folder exist, but keep relative if relevant
		folder = self.filepath
		if os.path.isfile(bpy.path.abspath(folder)):
			folder = os.path.dirname(folder)
		env.log(f"Folder: {folder}")

		if not os.path.isdir(bpy.path.abspath(folder)):
			self.report({'ERROR'}, "Selected folder does not exist")
			return {'CANCELLED'}

		# get list of selected objects
		obj_list = context.selected_objects
		if len(obj_list) == 0:
			self.report({'ERROR'}, "No objects selected")
			return {'CANCELLED'}

		# gets the list of materials (without repetition) from selected
		mat_list = util.materialsFromObj(obj_list)
		if len(obj_list) == 0:
			self.report({'ERROR'}, "No materials found on selected objects")
			return {'CANCELLED'}
		_ = generate.detect_form(mat_list)
		invalid_uv, affected_objs = uv_tools.detect_invalid_uvs_from_objs(obj_list)

		self.track_exporter = addon_prefs.MCprep_exporter_type

		# set the scene's folder for the texturepack being swapped
		context.scene.mcprep_texturepack_path = folder

		env.log(f"Materials detected: {len(mat_list)}")
		res = 0
		for mat in mat_list:
			self.preprocess_material(mat)
			res += generate.set_texture_pack(mat, folder, self.useExtraMaps)
			if self.animateTextures:
				sequences.animate_single_material(
					mat,
					context.scene.render.engine,
					export_location=sequences.ExportLocation.ORIGINAL)
			# may be a double call if was animated tex
			generate.set_saturation_material(mat)

		if self.prepMaterials:
			bpy.ops.mcprep.prep_materials(
				animateTextures=self.animateTextures,
				autoFindMissingTextures=self.autoFindMissingTextures,
				combineMaterials=self.combineMaterials,
				improveUiSettings=self.improveUiSettings,
				usePrincipledShader=self.usePrincipledShader,
				useReflections=self.useReflections,
				useExtraMaps=self.useExtraMaps,
				normalIntensity=self.normalIntensity,
				makeSolid=self.makeSolid,
				syncMaterials=self.syncMaterials,
				packFormat=self.packFormat,
				skipUsage=True)

		if invalid_uv:
			self.report({'ERROR'}, (
				"Detected scaled UV's (all in one texture), be sure to use "
				"Mineway's 'Export Individual Textures To..'' feature"))
			env.log("Detected scaledd UV's, incompatible with swap textures")
			env.log([ob.name for ob in affected_objs], vv_only=True)
		else:
			self.report({'INFO'}, f"{res} materials affected")
		self.track_param = context.scene.render.engine
		return {'FINISHED'}

	def preprocess_material(self, material):
		"""Preprocess materials for special edge cases"""

		# in texture packs, this is actually just a transparent overaly -
		# but in Mineways export, this is the flattened grass/drit block side
		if material.name == "grass_block_side_overlay":
			material.name = "grass_block_side"
			env.log("Renamed material: grass_block_side_overlay to grass_block_side")


class MCPREP_OT_load_material(bpy.types.Operator, McprepMaterialProps):
	"""Load the select material from the active resource pack and prep it"""
	bl_idname = "mcprep.load_material"
	bl_label = "Generate material"
	bl_description = (
		"Generate and apply the selected material based on active resource pack")
	bl_options = {'REGISTER', 'UNDO'}

	filepath: bpy.props.StringProperty(default="")
	skipUsage: bpy.props.BoolProperty(default=False, options={'HIDDEN'})

	@classmethod
	def poll(cls, context):
		return context.object

	def invoke(self, context, event):
		return context.window_manager.invoke_props_dialog(
			self, width=300 * util.ui_scale())

	def draw(self, context):
		draw_mats_common(self, context)

	track_function = "generate_mat"
	track_param = None
	@tracking.report_error
	def execute(self, context):
		mat_name = os.path.splitext(os.path.basename(self.filepath))[0]
		if not os.path.isfile(self.filepath):
			self.report({"ERROR"}, (
				"File not found! Reset the resource pack under advanced "
				"settings (return arrow icon) and press reload materials"))
			return {'CANCELLED'}
		# Create the base material node tree setup
		mat, err = generate.generate_base_material(
			context, mat_name, self.filepath, self.useExtraMaps)
		if mat is None and err:
			self.report({"ERROR"}, err)
			return {'CANCELLED'}
		elif mat is None:
			self.report({"ERROR"}, "Failed generate base material")
			return {'CANCELLED'}

		if not context.object.material_slots:
			context.object.data.materials.append(mat)  # Auto-creates slot.
		else:
			mat_ind = context.object.active_material_index
			context.object.material_slots[mat_ind].material = mat
		# Using the above in place of below due to some errors of:
		# "attribute "active_material" from "Object" is read-only"
		# context.object.active_material = mat

		# Don't want to generally run prep, as this would affect everything
		# selected, as opposed to affecting just the new material
		# bpy.ops.mcprep.prep_materials()
		# Instead, run the update steps below copied from the MCprep inner loop
		res, err = self.update_material(context, mat)
		if res is False and err:
			self.report({"ERROR"}, err)
			return {'CANCELLED'}
		elif res is False:
			self.report({"ERROR"}, "Failed to prep generated material")
			return {'CANCELLED'}

		self.track_param = context.scene.render.engine
		return {'FINISHED'}


	def update_material(self, context, mat):
		"""Update the initially created material"""
		if not mat:
			env.log(f"During prep, found null material: {mat}", vv_only=True)
			return
		elif mat.library:
			return

		engine = context.scene.render.engine
		passes = generate.get_textures(mat)
		env.log(f"Load Mat Passes:{passes}", vv_only=True)
		if not self.useExtraMaps:
			for pass_name in passes:
				if pass_name != "diffuse":
					passes[pass_name] = None

		if self.autoFindMissingTextures:
			for pass_name in passes:
				res = generate.replace_missing_texture(passes[pass_name])
				if res > 0:
					mat["texture_swapped"] = True  # used to apply saturation

		if engine == 'CYCLES' or engine == 'BLENDER_EEVEE':
			options = generate.PrepOptions(
				passes=passes,
				use_reflections=self.useReflections,
				use_principled=self.usePrincipledShader,
				only_solid=self.makeSolid,
				pack_format=generate.PackFormat[self.packFormat.upper()],
				use_emission_nodes=self.useEmission,
				use_emission=False  # This is for an option set in matprep_cycles
			)
			res = generate.matprep_cycles(
				mat=mat,
				options=options
			)
		else:
			return False, "Only Cycles and Eevee supported"

		success = res == 0

		if self.animateTextures:
			sequences.animate_single_material(
<<<<<<< HEAD
				mat, context.scene.render.engine, export_location=sequences.ExportLocation["original"])
=======
				mat,
				context.scene.render.engine,
				export_location=sequences.ExportLocation.ORIGINAL)
>>>>>>> 4c5405d7

		return success, None


# -----------------------------------------------------------------------------
# Registration
# -----------------------------------------------------------------------------


classes = (
	MCPREP_OT_prep_materials,
	MCPREP_OT_materials_help,
	MCPREP_OT_swap_texture_pack,
	MCPREP_OT_load_material,
)


def register():
	for cls in classes:
		bpy.utils.register_class(cls)


def unregister():
	for cls in reversed(classes):
		bpy.utils.unregister_class(cls)<|MERGE_RESOLUTION|>--- conflicted
+++ resolved
@@ -246,15 +246,6 @@
 
 			if engine == 'CYCLES' or engine == 'BLENDER_EEVEE':
 				options = generate.PrepOptions(
-<<<<<<< HEAD
-					passes, 
-					self.useReflections, 
-					self.usePrincipledShader, 
-					self.makeSolid, 
-					generate.PackFormat[self.packFormat.upper()], 
-					self.useEmission, 
-					False # This is for an option set in matprep_cycles
-=======
 					passes,
 					self.useReflections,
 					self.usePrincipledShader,
@@ -262,7 +253,6 @@
 					generate.PackFormat[self.packFormat.upper()],
 					self.useEmission,
 					False  # This is for an option set in matprep_cycles
->>>>>>> 4c5405d7
 				)
 				res = generate.matprep_cycles(
 					mat=mat,
@@ -644,13 +634,9 @@
 
 		if self.animateTextures:
 			sequences.animate_single_material(
-<<<<<<< HEAD
-				mat, context.scene.render.engine, export_location=sequences.ExportLocation["original"])
-=======
 				mat,
 				context.scene.render.engine,
 				export_location=sequences.ExportLocation.ORIGINAL)
->>>>>>> 4c5405d7
 
 		return success, None
 
