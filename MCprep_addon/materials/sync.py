--- conflicted
+++ resolved
@@ -24,15 +24,10 @@
 from bpy.app.handlers import persistent
 from bpy.types import Context, Material
 
-<<<<<<< HEAD
-=======
 from . import generate
-from ..conf import env
->>>>>>> 99ebce85
+from ..conf import env, PathLike
 from .. import tracking
 from .. import util
-
-from ..conf import env, PathLike
 
 # -----------------------------------------------------------------------------
 # Utilities
@@ -62,11 +57,7 @@
 	env.log("Updated sync cache", vv_only=True)
 
 
-<<<<<<< HEAD
-def material_in_sync_library(material: Material, context: Context) -> bool:
-=======
-def material_in_sync_library(mat_name, context):
->>>>>>> 99ebce85
+def material_in_sync_library(mat_name: str, context: Context) -> bool:
 	"""Returns true if the material is in the sync mat library blend file"""
 	if env.material_sync_cache is None:
 		reload_material_sync_library(context)
@@ -77,11 +68,7 @@
 	return False
 
 
-<<<<<<< HEAD
-def sync_material(context: Context, material: Material, link: bool, replace: bool) -> Tuple[bool, Union[bool, str, None]]:
-=======
-def sync_material(context, source_mat, sync_mat_name, link, replace):
->>>>>>> 99ebce85
+def sync_material(context: Context, source_mat: Material, sync_mat_name: str, link: bool, replace: bool) -> Tuple[bool, Union[bool, str, None]]:
 	"""If found, load and apply the material found in a library.
 
 	Args:
@@ -107,11 +94,7 @@
 
 	imported = set(bpy.data.materials[:]) - set(init_mats)
 	if not imported:
-<<<<<<< HEAD
-		return 0, f"Could not import {material.name}"
-=======
-		return 0, "Could not import {}".format(import_name)
->>>>>>> 99ebce85
+		return 0, f"Could not import {import_name}"
 	new_material = list(imported)[0]
 
 	# 2.78+ only, else silent failure
@@ -270,6 +253,37 @@
 		return {'FINISHED'}
 
 
+class MCPREP_OT_edit_sync_materials_file(bpy.types.Operator):
+	"""Open the the file used fo syncrhonization."""
+	bl_idname = "mcprep.edit_sync_materials_file"
+	bl_label = "Edit sync file"
+	bl_options = {'REGISTER', 'UNDO'}
+
+	track_function = "edit_sync_materials"
+	track_param = None
+	@tracking.report_error
+	def execute(self, context):
+		file = get_sync_blend(context)
+		if not bpy.data.is_saved:
+			self.report({'ERROR'}, "Save your blend file first")
+			return {'CANCELLED'}
+
+		# Will open without saving or prompting!
+		# TODO: Perform action more similar to the asset browser, which opens
+		# a new instance of blender.
+		if os.path.isfile(file):
+			bpy.ops.wm.open_mainfile(filepath=file)
+		else:
+			# Open and save a new sync file instead.
+			bpy.ops.wm.read_homefile(use_empty=True)
+
+			# Set the local resource pack to match this generated file.
+			bpy.context.scene.mcprep_texturepack_path = "//"
+
+			bpy.ops.wm.save_as_mainfile(filepath=file)
+		return {'FINISHED'}
+
+
 # -----------------------------------------------------------------------------
 # Registration
 # -----------------------------------------------------------------------------
