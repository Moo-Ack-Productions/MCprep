--- conflicted
+++ resolved
@@ -22,12 +22,8 @@
 import bpy
 from bpy.app.handlers import persistent
 
-<<<<<<< HEAD
-from ..conf import env 
-=======
 from . import generate
-from .. import conf
->>>>>>> e1077318
+from ..conf import env
 from .. import tracking
 from .. import util
 
@@ -65,15 +61,9 @@
 	"""Returns true if the material is in the sync mat library blend file"""
 	if env.material_sync_cache is None:
 		reload_material_sync_library(context)
-<<<<<<< HEAD
-	if util.nameGeneralize(material.name) in env.material_sync_cache:
+	if util.nameGeneralize(mat_name) in env.material_sync_cache:
 		return True
-	elif material.name in env.material_sync_cache:
-=======
-	if util.nameGeneralize(mat_name) in conf.material_sync_cache:
-		return True
-	elif mat_name in conf.material_sync_cache:
->>>>>>> e1077318
+	elif mat_name in env.material_sync_cache:
 		return True
 	return False
 
@@ -92,17 +82,10 @@
 		0 if nothing modified, 1 if modified
 		None if no error or string if error
 	"""
-<<<<<<< HEAD
-	if material.name in env.material_sync_cache:
-		import_name = material.name
-	elif util.nameGeneralize(material.name) in env.material_sync_cache:
-		import_name = util.nameGeneralize(material.name)
-=======
-	if sync_mat_name in conf.material_sync_cache:
+	if sync_mat_name in env.material_sync_cache:
 		import_name = sync_mat_name
-	elif util.nameGeneralize(sync_mat_name) in conf.material_sync_cache:
+	elif util.nameGeneralize(sync_mat_name) in env.material_sync_cache:
 		import_name = util.nameGeneralize(sync_mat_name)
->>>>>>> e1077318
 
 	# if link is true, check library material not already linked
 	sync_file = get_sync_blend(context)
