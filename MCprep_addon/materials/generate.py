--- conflicted
+++ resolved
@@ -79,19 +79,14 @@
 	else:
 		jmc_prefix = False
 
-<<<<<<< HEAD
-	if general_name in env.json_data["blocks"]["block_mapping_mc"]:
-		canon = env.json_data["blocks"]["block_mapping_mc"][general_name]
-=======
 	# Patch naming to avoid issues.
 	if general_name == "water":
 		# Improves connection with older exports, without getting
 		# mixed up with the new "water": "painting/water" texture.
 		general_name = "water_still"
 
-	if general_name in conf.json_data["blocks"]["block_mapping_mc"]:
-		canon = conf.json_data["blocks"]["block_mapping_mc"][general_name]
->>>>>>> e1077318
+	if general_name in env.json_data["blocks"]["block_mapping_mc"]:
+		canon = env.json_data["blocks"]["block_mapping_mc"][general_name]
 		form = "mc" if not jmc_prefix else "jmc2obj"
 	elif general_name in env.json_data["blocks"]["block_mapping_jmc"]:
 		canon = env.json_data["blocks"]["block_mapping_jmc"][general_name]
