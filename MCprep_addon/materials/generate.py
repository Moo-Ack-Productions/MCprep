--- conflicted
+++ resolved
@@ -716,20 +716,6 @@
 	base_name = os.path.splitext(img_base)[0]  # remove extension
 
 	# valid extentsions and ending names for pass types
-<<<<<<< HEAD
-	exts = [".png", ".jpg", ".jpeg", ".tiff"]
-	normal = [" n", "_n", "-n", "normal", "norm", "nrm", "normals"]
-	spec = [" s", "_s", "-s", "specular", "spec"]
-	disp = [" d", "_d", "-d", "displace", "disp", "bump", " b", "_b", "-b"]
-	res = {"diffuse": image_file}
-
-	# find lowercase base name matching with valid extentions
-	filtered_files = [f for f in os.listdir(img_dir)
-					  if os.path.isfile(os.path.join(img_dir, f)) and
-					  f.lower().startswith(base_name.lower()) and
-					  os.path.splitext(f)[-1].lower() in exts
-					  ]
-=======
 	exts = [".png",".jpg",".jpeg",".tiff"]
 	normal = [" n","_n","-n"," normal","_norm","_nrm"," normals"]
 	spec = [" s","_s","-s"," specular","_spec"]
@@ -748,20 +734,9 @@
 		filtered_files.append(f)
 
 	# now do narrow matching based on each extention name type
->>>>>>> 44eda37d
 	for filtered in filtered_files:
 		this_base = os.path.splitext(filtered)[0]
 		for npass in normal:
-<<<<<<< HEAD
-			if os.path.splitext(filtered)[0].lower().endswith(npass):
-				res["normal"] = os.path.join(img_dir, filtered)
-		for spass in spec:
-			if os.path.splitext(filtered)[0].lower().endswith(spass):
-				res["specular"] = os.path.join(img_dir, filtered)
-		for dpass in disp:
-			if os.path.splitext(filtered)[0].lower().endswith(dpass):
-				res["displace"] = os.path.join(img_dir, filtered)
-=======
 			if this_base.lower() == (base_name+npass).lower():
 				res["normal"]=os.path.join(img_dir, filtered)
 		for spass in spec:
@@ -780,7 +755,6 @@
 		# for dpass in disp:
 		# 	if os.path.splitext(filtered)[0].lower().endswith(dpass):
 		# 		res["displace"]=os.path.join(img_dir,filtered)
->>>>>>> 44eda37d
 	return res
 
 
