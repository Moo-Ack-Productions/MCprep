--- conflicted
+++ resolved
@@ -310,13 +310,8 @@
 		sl.use_map_color_diffuse = True
 		sl.use_map_specular = False
 		sl.use_map_alpha = False
-<<<<<<< HEAD
-		sl.blend_type = 'MULTIPLY'  # changed from OVERLAY
-		sl.use = bool(is_grayscale)  # turns off if not grayscale
-=======
 		sl.blend_type = 'MULTIPLY' # changed from OVERLAY
 		sl.use = bool(is_grayscale) # turns off if not grayscale (or None)
->>>>>>> 0debeebc
 		new_tex.use_color_ramp = True
 		for _ in range(len(new_tex.color_ramp.elements)-1):
 			new_tex.color_ramp.elements.remove(new_tex.color_ramp.elements[0])
