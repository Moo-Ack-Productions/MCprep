--- conflicted
+++ resolved
@@ -123,8 +123,6 @@
 	new_material: bool = False,
 	swap_all_imgs: bool = False) -> int:
 	"""Replaces image textures with target path for use in operator."""
-<<<<<<< HEAD
-=======
 	if not os.path.isfile(filepath):
 		self.report({'ERROR'}, f"Image file not found: {filepath}")
 		return 1
@@ -158,50 +156,6 @@
 	if image.size[0] != 0 and image.size[1] / image.size[0] != 1:
 		self.report({'INFO'}, "Skin swapper works best on 1.8 skins")
 		return 0
-	return 0
-
-
-def loadVariantFile(self, context: Context, filepath: Path, new_material: bool=False):
->>>>>>> 75d98010
-	if not os.path.isfile(filepath):
-		self.report({'ERROR'}, f"Image file not found: {filepath}")
-		return 1
-		# special message for library linking?
-
-	# always create a new image block, even if the name already existed
-	image = util.loadTexture(filepath)
-
-	if image.channels == 0:
-		self.report({'ERROR'}, "Failed to properly load image")
-		return 1
-
-	mats, skipped = getMatsFromSelected(context.selected_objects, new_material)
-	if not mats:
-		self.report({'ERROR'}, "No materials found to update")
-		# special message for library linking?
-		return 1
-	if skipped > 0:
-		self.report(
-			{'WARNING'}, "Skinswap skipped {} linked objects".format(skipped))
-
-	status = generate.assert_textures_on_materials(
-		image, mats, swap_all_imgs=swap_all_imgs)
-	if status is False:
-		self.report({'ERROR'}, "No image textures found to update")
-		return 1
-	else:
-		pass
-
-<<<<<<< HEAD
-	# TODO: adjust the UVs if appropriate, and fix eyes
-	if image.size[0] != 0 and image.size[1] / image.size[0] != 1:
-		self.report({'INFO'}, "Skin swapper works best on 1.8 skins")
-		return 0
-=======
-	if not util.bv28():
-		setUVimage(context.selected_objects, image)
-
->>>>>>> 75d98010
 	return 0
 
 
