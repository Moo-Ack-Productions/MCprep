# ##### BEGIN GPL LICENSE BLOCK #####
#
#  This program is free software; you can redistribute it and/or
#  modify it under the terms of the GNU General Public License
#  as published by the Free Software Foundation; either version 2
#  of the License, or (at your option) any later version.
#
#  This program is distributed in the hope that it will be useful,
#  but WITHOUT ANY WARRANTY; without even the implied warranty of
#  MERCHANTABILITY or FITNESS FOR A PARTICULAR PURPOSE.  See the
#  GNU General Public License for more details.
#
#  You should have received a copy of the GNU General Public License
#  along with this program; if not, write to the Free Software Foundation,
#  Inc., 51 Franklin Street, Fifth Floor, Boston, MA 02110-1301, USA.
#
# ##### END GPL LICENSE BLOCK #####

import bpy
import addon_utils
from . import util
from .materials import generate


MAX_BOUNCES = 8
<<<<<<< HEAD
MIN_BOUNCES = 2
CMP_BOUNCES = MIN_BOUNCES * 2
=======


>>>>>>> c05dd5b5
class MCprepOptimizerProperties(bpy.types.PropertyGroup):
	def scene_brightness(self, context):
		itms = [
			("BRIGHT", "Scene is bright", "Use this setting if your scene is mostly bright\nEx. outside during the day"), 
			("DARK", "Scene is dark", "Use this setting if your scene is mostly dark\nEx. caves, interiors, and outside at night")
		]
		return itms

	caustics_bool = bpy.props.BoolProperty(
		name="Caustics (Increases render times)",
		default=False,
		description="If checked allows cautics to be enabled"
	)
	motionblur_bool = bpy.props.BoolProperty(
		name="Motion Blur (increases render times)",
		default=False,
		description="If checked allows motion blur to be enabled"
	)
	volumetric_bool = bpy.props.BoolProperty(
		name="Volumetrics" if util.bv30() else "Volumetrics (Increases render times)",
		default=False
	)
	scene_brightness = bpy.props.EnumProperty(
		name="",
		description="Time of day in the scene",
		items=scene_brightness
	)
	quality_vs_speed = bpy.props.BoolProperty(
		name="Optimize based on Quality",
		default=True
	)


def panel_draw(self, context):
	row = self.layout.row()
	col = row.column()
	engine = context.scene.render.engine
	scn_props = context.scene.optimizer_props
	if engine == 'CYCLES':
		col.label(text="Options")
		volumetric_icon = "OUTLINER_OB_VOLUME" if scn_props.volumetric_bool else "OUTLINER_DATA_VOLUME"
		quality_icon = "INDIRECT_ONLY_ON" if scn_props.quality_vs_speed else "INDIRECT_ONLY_OFF"
		col.prop(scn_props, "volumetric_bool", icon=volumetric_icon)
		col.prop(scn_props, "quality_vs_speed", icon=quality_icon)

		col.label(text="Time of Day")
		col.prop(scn_props, "scene_brightness")
		col.prop(scn_props, "caustics_bool", icon="TRIA_UP")
		col.prop(scn_props, "motionblur_bool", icon="TRIA_UP")
		col.operator("mcprep.optimize_scene", text="Optimize Scene")
	else:
		col.label(text="Cycles Only :C")


class MCPrep_OT_optimize_scene(bpy.types.Operator):
<<<<<<< HEAD
    bl_idname = "mcprep.optimize_scene"
    bl_label = "Optimize Scene"
    bl_options = {'REGISTER', 'UNDO'}
    
    def execute(self, context):
        global MAX_BOUNCES
        MAX_BOUNCES = 8
        
        # ! Calling this twice seems to remove all unused materials
        # TODO: find a better way of doing this
        bpy.ops.outliner.orphans_purge()
        bpy.ops.outliner.orphans_purge()
        prefs = util.get_preferences(context)
        cprefs = prefs.addons.get("cycles")
        scn_props = context.scene.optimizer_props
        
        """
        Get the compute device type
        """
        cycles_compute_device_type = None
        current_render_device = None
        has_active_device = cprefs.preferences.has_active_device()
        if cprefs is not None and has_active_device:
            cycles_compute_device_type = cprefs.preferences.compute_device_type
            current_render_device = bpy.context.scene.cycles.device
            
        """
        Sampling Settings
        """
        NoiseThreshold = 0.2
        
        """
        Light Bounces
        """
        Diffuse = 2 # This is default because diffuse bounces don't need to be high 
        Glossy = 1
        Transmissive = 1
        Volume = 0  
        
        """
        Volumetric Settings
        """
        MaxSteps = 100 
        
        """
        Filter Glossy and clamping settings
        """
        FilterGlossy = 1
        ClampingIndirect = 1
        
        """
        Motion blur, caustics, etc
        """
        MotionBlur = scn_props.motionblur_bool
        ReflectiveCaustics = scn_props.caustics_bool 
        RefractiveCaustics = scn_props.caustics_bool 
        
        """
        Optimizer Settings
        """
        Quality = scn_props.quality_vs_speed 
        
        
        # -------------------------- Render engine settings -------------------------- #
        if scn_props.volumetric_bool:
            Volume = 2
            
        # -------------------------------- Time of day ------------------------------- #
        if scn_props.scene_brightness == "BRIGHT":
            NoiseThreshold = 0.2
        else:
            NoiseThreshold = 0.05
        
        # ------------------------------ Compute device ------------------------------ #
        if cycles_compute_device_type == "NONE":
            Samples = 128 
            if Quality:
                MinimumSamples = 25 
                FilterGlossy = 0.5
                MaxSteps = 200
                
            else:
                MinimumSamples = 10
                FilterGlossy = 1
                MaxSteps = 50
                
            if util.bv30() is False:
                addon_utils.enable("render_auto_tile_size", default_set=True)

        
        elif cycles_compute_device_type == "CUDA" or cycles_compute_device_type == "HIP":
            if Quality:
                FilterGlossy = 0.5
                MaxSteps = 200
                
            else:
                FilterGlossy = 1
                MaxSteps = 70
            
            if util.bv30() is False:
                addon_utils.enable("render_auto_tile_size", default_set=True)

        elif cycles_compute_device_type == "OPTIX":
            if Quality:
                FilterGlossy = 0.2
                MaxSteps = 250
                
            else:
                FilterGlossy = 0.8
                MaxSteps = 80
            
            if util.bv30() is False:
                addon_utils.enable("render_auto_tile_size", default_set=True)
        
        elif cycles_compute_device_type == "OPENCL":
            if Quality:
                FilterGlossy = 0.9
                MaxSteps = 100
                
            else:
                FilterGlossy = 1
                MaxSteps = 70
                
            addon_utils.enable("render_auto_tile_size", default_set=True)
                
        """
        Cycles Render Settings Optimizations
        """
        for mat in bpy.data.materials:
            matGen = util.nameGeneralize(mat.name)
            canon, form = generate.get_mc_canonical_name(matGen)
            if generate.checklist(canon, "reflective"):
                print("found glossy")
                Glossy += 1
            if generate.checklist(canon, "glass"):
                Transmissive += 1
        
        if Glossy >= CMP_BOUNCES:
            Glossy = Glossy // 2
        if Transmissive >= CMP_BOUNCES:
            Transmissive = Transmissive // 2
            
        
        if Glossy > MAX_BOUNCES:
            MAX_BOUNCES = Glossy
        
        if Transmissive > MAX_BOUNCES:
            MAX_BOUNCES = Transmissive
        
        """
        Unique changes
        """
        
        bpy.context.scene.cycles.adaptive_threshold = NoiseThreshold
        bpy.context.scene.cycles.blur_glossy = FilterGlossy
        bpy.context.scene.cycles.volume_max_steps = MaxSteps
        bpy.context.scene.cycles.glossy_bounces = Glossy
        bpy.context.scene.cycles.transmission_bounces = Transmissive
        bpy.context.scene.cycles.caustics_reflective = ReflectiveCaustics
        bpy.context.scene.cycles.caustics_refractive = RefractiveCaustics
        bpy.context.scene.cycles.sample_clamp_indirect = ClampingIndirect
        bpy.context.scene.render.use_motion_blur = MotionBlur
        bpy.context.scene.cycles.volume_bounces = Volume
        bpy.context.scene.cycles.diffuse_bounces = Diffuse


        """Other changes"""
        bpy.context.scene.cycles.max_bounces = MAX_BOUNCES 
        bpy.context.scene.render.use_simplify = True
        bpy.context.scene.render.simplify_subdivision = 0
        return {'FINISHED'}
=======
	bl_idname = "mcprep.optimize_scene"
	bl_label = "Optimize Scene"
	bl_options = {'REGISTER', 'UNDO'}

	def execute(self, context):
		global MAX_BOUNCES
		MAX_BOUNCES = 8

		# ! Calling this twice seems to remove all unused materials
		# TODO: find a better way of doing this
		bpy.ops.outliner.orphans_purge()
		bpy.ops.outliner.orphans_purge()
		prefs = util.get_preferences(context)
		cprefs = prefs.addons.get("cycles")
		scn_props = context.scene.optimizer_props

		# Get the compute device type.
		cycles_compute_device_type = None
		current_render_device = None
		has_active_device = cprefs.preferences.has_active_device()
		if cprefs is not None and has_active_device:
			cycles_compute_device_type = cprefs.preferences.compute_device_type
			current_render_device = bpy.context.scene.cycles.device

		# Sampling Settings.
		noise_threshold = 0.2

		# Light Bounces.
		diffuse = 2  # This is default because diffuse bounces don't need to be high.
		glossy = 1
		transmissive = 1
		volume = 0

		# Volumetric Settings.
		max_steps = 100

		# Filter Glossy and clamping settings.
		filter_glossy = 1
		clamping_indirect = 1

		# Motion blur, caustics, etc.
		motion_blur = scn_props.motionblur_bool
		reflective_caustics = scn_props.caustics_bool
		refractive_caustics = scn_props.caustics_bool

		# Optimizer Settings.
		quality = scn_props.quality_vs_speed

		# Render engine settings.
		if scn_props.volumetric_bool:
			volume = 2

		# Time of day.
		if scn_props.scene_brightness == "BRIGHT":
			noise_threshold = 0.2
		else:
			noise_threshold = 0.02

		# Compute device.
		if cycles_compute_device_type == "NONE":
			if quality:
				filter_glossy = 0.5
				max_steps = 200

			else:
				filter_glossy = 1
				max_steps = 50

			if util.bv30() is False:
				addon_utils.enable("render_auto_tile_size", default_set=True)

		elif cycles_compute_device_type in ("CUDA", "HIP"):
			if quality:
				filter_glossy = 0.5
				max_steps = 200

			else:
				filter_glossy = 1
				max_steps = 70

			if util.bv30() is False:
				addon_utils.enable("render_auto_tile_size", default_set=True)

		elif cycles_compute_device_type == "OPTIX":
			if quality:
				filter_glossy = 0.2
				max_steps = 250

			else:
				filter_glossy = 0.8
				max_steps = 80

			if util.bv30() is False:
				addon_utils.enable("render_auto_tile_size", default_set=True)

		elif util.bv30() is False:
			if cycles_compute_device_type == "OPENCL":
				if quality:
					filter_glossy = 0.9
					max_steps = 100

				else:
					filter_glossy = 1
					max_steps = 70

				addon_utils.enable("render_auto_tile_size", default_set=True)

		# Cycles Render Settings Optimizations.
		for mat in bpy.data.materials:
			mat_gen = util.nameGeneralize(mat.name)
			canon, form = generate.get_mc_canonical_name(mat_gen)
			if generate.checklist(canon, "reflective"):
				glossy += 1
			if generate.checklist(canon, "glass"):
				transmissive += 1

		if glossy > MAX_BOUNCES:
			MAX_BOUNCES = glossy

		if transmissive > MAX_BOUNCES:
			MAX_BOUNCES = transmissive

		# Unique changes.
		bpy.context.scene.cycles.adaptive_threshold = noise_threshold
		bpy.context.scene.cycles.blur_glossy = filter_glossy
		bpy.context.scene.cycles.volume_max_steps = max_steps
		bpy.context.scene.cycles.glossy_bounces = glossy
		bpy.context.scene.cycles.transmission_bounces = transmissive
		bpy.context.scene.cycles.caustics_reflective = reflective_caustics
		bpy.context.scene.cycles.caustics_refractive = refractive_caustics
		bpy.context.scene.cycles.sample_clamp_indirect = clamping_indirect
		bpy.context.scene.render.use_motion_blur = motion_blur
		bpy.context.scene.cycles.volume_bounces = volume
		bpy.context.scene.cycles.diffuse_bounces = diffuse

		# Other changes.
		bpy.context.scene.cycles.max_bounces = MAX_BOUNCES
		bpy.context.scene.render.use_simplify = True
		bpy.context.scene.render.simplify_subdivision = 0
		return {'FINISHED'}

>>>>>>> c05dd5b5

classes = (
	MCprepOptimizerProperties,
	MCPrep_OT_optimize_scene
)


def register():
	for cls in classes:
		util.make_annotations(cls)
		bpy.utils.register_class(cls)

	bpy.types.Scene.optimizer_props = bpy.props.PointerProperty(
		type=MCprepOptimizerProperties)


def unregister():
	for cls in reversed(classes):
		bpy.utils.unregister_class(cls)
	del bpy.types.Scene.optimizer_props<|MERGE_RESOLUTION|>--- conflicted
+++ resolved
@@ -18,74 +18,76 @@
 
 import bpy
 import addon_utils
+import json
+from . import conf
 from . import util
 from .materials import generate
 
 
 MAX_BOUNCES = 8
-<<<<<<< HEAD
-MIN_BOUNCES = 2
-CMP_BOUNCES = MIN_BOUNCES * 2
-=======
-
-
->>>>>>> c05dd5b5
 class MCprepOptimizerProperties(bpy.types.PropertyGroup):
-	def scene_brightness(self, context):
-		itms = [
-			("BRIGHT", "Scene is bright", "Use this setting if your scene is mostly bright\nEx. outside during the day"), 
-			("DARK", "Scene is dark", "Use this setting if your scene is mostly dark\nEx. caves, interiors, and outside at night")
-		]
-		return itms
-
-	caustics_bool = bpy.props.BoolProperty(
-		name="Caustics (Increases render times)",
-		default=False,
-		description="If checked allows cautics to be enabled"
-	)
-	motionblur_bool = bpy.props.BoolProperty(
-		name="Motion Blur (increases render times)",
-		default=False,
-		description="If checked allows motion blur to be enabled"
-	)
-	volumetric_bool = bpy.props.BoolProperty(
-		name="Volumetrics" if util.bv30() else "Volumetrics (Increases render times)",
-		default=False
-	)
-	scene_brightness = bpy.props.EnumProperty(
-		name="",
-		description="Time of day in the scene",
-		items=scene_brightness
-	)
-	quality_vs_speed = bpy.props.BoolProperty(
-		name="Optimize based on Quality",
-		default=True
-	)
-
+    def scene_brightness(self, context):
+        itms = [
+            ("BRIGHT", "Scene is bright", "Use this setting if your scene is mostly bright\nEx. outside during the day"), 
+            ("DARK", "Scene is dark", "Use this setting if your scene is mostly dark\nEx. caves, interiors, and outside at night")
+        ]
+        return itms
+
+    # --------------------------------- Caustics --------------------------------- #
+    caustics_bool = bpy.props.BoolProperty(
+        name="Caustics (Increases render times)",
+        default=False,
+        description="If checked allows cautics to be enabled"
+    )
+
+    # -------------------------------- Motion Blur ------------------------------- #
+    motionblur_bool = bpy.props.BoolProperty(
+        name="Motion Blur (increases render times)",
+        default=False,
+        description="If checked allows motion blur to be enabled"
+    )
+
+    # -------------------------- Materials in the scene -------------------------- #
+    volumetric_bool = bpy.props.BoolProperty(
+        name="Volumetrics" if util.bv30() else "Volumetrics (Increases render times)",
+        default=False
+    )
+
+    # ------------------------- Time of day in the scene ------------------------- #
+    scene_brightness : bpy.props.EnumProperty(
+        name="",
+        description="Time of day in the scene",
+        items=scene_brightness
+    )
+
+    # ----------------------------- Quality or speed ----------------------------- #
+    quality_vs_speed = bpy.props.BoolProperty(
+        name="Optimize based on Quality",
+        default=True
+    )
 
 def panel_draw(self, context):
-	row = self.layout.row()
-	col = row.column()
-	engine = context.scene.render.engine
-	scn_props = context.scene.optimizer_props
-	if engine == 'CYCLES':
-		col.label(text="Options")
-		volumetric_icon = "OUTLINER_OB_VOLUME" if scn_props.volumetric_bool else "OUTLINER_DATA_VOLUME"
-		quality_icon = "INDIRECT_ONLY_ON" if scn_props.quality_vs_speed else "INDIRECT_ONLY_OFF"
-		col.prop(scn_props, "volumetric_bool", icon=volumetric_icon)
-		col.prop(scn_props, "quality_vs_speed", icon=quality_icon)
-
-		col.label(text="Time of Day")
-		col.prop(scn_props, "scene_brightness")
-		col.prop(scn_props, "caustics_bool", icon="TRIA_UP")
-		col.prop(scn_props, "motionblur_bool", icon="TRIA_UP")
-		col.operator("mcprep.optimize_scene", text="Optimize Scene")
-	else:
-		col.label(text="Cycles Only :C")
+    row = self.layout.row()
+    col = row.column()
+    engine = context.scene.render.engine
+    scn_props = context.scene.optimizer_props
+    if engine == 'CYCLES':
+        col.label(text="Options")
+        volumetric_icon = "OUTLINER_OB_VOLUME" if scn_props.volumetric_bool else "OUTLINER_DATA_VOLUME"
+        quality_icon    = "INDIRECT_ONLY_ON" if scn_props.quality_vs_speed else "INDIRECT_ONLY_OFF"
+        col.prop(scn_props, "volumetric_bool", icon=volumetric_icon)
+        col.prop(scn_props, "quality_vs_speed", icon=quality_icon)
+        
+        col.label(text="Time of Day")
+        col.prop(scn_props, "scene_brightness")
+        col.prop(scn_props, "caustics_bool", icon="TRIA_UP")
+        col.prop(scn_props, "motionblur_bool", icon="TRIA_UP")
+        col.operator("mcprep.optimize_scene", text="Optimize Scene")
+    else:
+        col.label(text= "Cycles Only >:C")
 
 
 class MCPrep_OT_optimize_scene(bpy.types.Operator):
-<<<<<<< HEAD
     bl_idname = "mcprep.optimize_scene"
     bl_label = "Optimize Scene"
     bl_options = {'REGISTER', 'UNDO'}
@@ -157,7 +159,7 @@
         if scn_props.scene_brightness == "BRIGHT":
             NoiseThreshold = 0.2
         else:
-            NoiseThreshold = 0.05
+            NoiseThreshold = 0.02
         
         # ------------------------------ Compute device ------------------------------ #
         if cycles_compute_device_type == "NONE":
@@ -200,16 +202,17 @@
             if util.bv30() is False:
                 addon_utils.enable("render_auto_tile_size", default_set=True)
         
-        elif cycles_compute_device_type == "OPENCL":
-            if Quality:
-                FilterGlossy = 0.9
-                MaxSteps = 100
-                
-            else:
-                FilterGlossy = 1
-                MaxSteps = 70
-                
-            addon_utils.enable("render_auto_tile_size", default_set=True)
+        elif util.bv30() is False:
+            if cycles_compute_device_type == "OPENCL":
+                if Quality:
+                    FilterGlossy = 0.9
+                    MaxSteps = 100
+                    
+                else:
+                    FilterGlossy = 1
+                    MaxSteps = 70
+                    
+                addon_utils.enable("render_auto_tile_size", default_set=True)
                 
         """
         Cycles Render Settings Optimizations
@@ -222,13 +225,7 @@
                 Glossy += 1
             if generate.checklist(canon, "glass"):
                 Transmissive += 1
-        
-        if Glossy >= CMP_BOUNCES:
-            Glossy = Glossy // 2
-        if Transmissive >= CMP_BOUNCES:
-            Transmissive = Transmissive // 2
-            
-        
+                
         if Glossy > MAX_BOUNCES:
             MAX_BOUNCES = Glossy
         
@@ -257,163 +254,17 @@
         bpy.context.scene.render.use_simplify = True
         bpy.context.scene.render.simplify_subdivision = 0
         return {'FINISHED'}
-=======
-	bl_idname = "mcprep.optimize_scene"
-	bl_label = "Optimize Scene"
-	bl_options = {'REGISTER', 'UNDO'}
-
-	def execute(self, context):
-		global MAX_BOUNCES
-		MAX_BOUNCES = 8
-
-		# ! Calling this twice seems to remove all unused materials
-		# TODO: find a better way of doing this
-		bpy.ops.outliner.orphans_purge()
-		bpy.ops.outliner.orphans_purge()
-		prefs = util.get_preferences(context)
-		cprefs = prefs.addons.get("cycles")
-		scn_props = context.scene.optimizer_props
-
-		# Get the compute device type.
-		cycles_compute_device_type = None
-		current_render_device = None
-		has_active_device = cprefs.preferences.has_active_device()
-		if cprefs is not None and has_active_device:
-			cycles_compute_device_type = cprefs.preferences.compute_device_type
-			current_render_device = bpy.context.scene.cycles.device
-
-		# Sampling Settings.
-		noise_threshold = 0.2
-
-		# Light Bounces.
-		diffuse = 2  # This is default because diffuse bounces don't need to be high.
-		glossy = 1
-		transmissive = 1
-		volume = 0
-
-		# Volumetric Settings.
-		max_steps = 100
-
-		# Filter Glossy and clamping settings.
-		filter_glossy = 1
-		clamping_indirect = 1
-
-		# Motion blur, caustics, etc.
-		motion_blur = scn_props.motionblur_bool
-		reflective_caustics = scn_props.caustics_bool
-		refractive_caustics = scn_props.caustics_bool
-
-		# Optimizer Settings.
-		quality = scn_props.quality_vs_speed
-
-		# Render engine settings.
-		if scn_props.volumetric_bool:
-			volume = 2
-
-		# Time of day.
-		if scn_props.scene_brightness == "BRIGHT":
-			noise_threshold = 0.2
-		else:
-			noise_threshold = 0.02
-
-		# Compute device.
-		if cycles_compute_device_type == "NONE":
-			if quality:
-				filter_glossy = 0.5
-				max_steps = 200
-
-			else:
-				filter_glossy = 1
-				max_steps = 50
-
-			if util.bv30() is False:
-				addon_utils.enable("render_auto_tile_size", default_set=True)
-
-		elif cycles_compute_device_type in ("CUDA", "HIP"):
-			if quality:
-				filter_glossy = 0.5
-				max_steps = 200
-
-			else:
-				filter_glossy = 1
-				max_steps = 70
-
-			if util.bv30() is False:
-				addon_utils.enable("render_auto_tile_size", default_set=True)
-
-		elif cycles_compute_device_type == "OPTIX":
-			if quality:
-				filter_glossy = 0.2
-				max_steps = 250
-
-			else:
-				filter_glossy = 0.8
-				max_steps = 80
-
-			if util.bv30() is False:
-				addon_utils.enable("render_auto_tile_size", default_set=True)
-
-		elif util.bv30() is False:
-			if cycles_compute_device_type == "OPENCL":
-				if quality:
-					filter_glossy = 0.9
-					max_steps = 100
-
-				else:
-					filter_glossy = 1
-					max_steps = 70
-
-				addon_utils.enable("render_auto_tile_size", default_set=True)
-
-		# Cycles Render Settings Optimizations.
-		for mat in bpy.data.materials:
-			mat_gen = util.nameGeneralize(mat.name)
-			canon, form = generate.get_mc_canonical_name(mat_gen)
-			if generate.checklist(canon, "reflective"):
-				glossy += 1
-			if generate.checklist(canon, "glass"):
-				transmissive += 1
-
-		if glossy > MAX_BOUNCES:
-			MAX_BOUNCES = glossy
-
-		if transmissive > MAX_BOUNCES:
-			MAX_BOUNCES = transmissive
-
-		# Unique changes.
-		bpy.context.scene.cycles.adaptive_threshold = noise_threshold
-		bpy.context.scene.cycles.blur_glossy = filter_glossy
-		bpy.context.scene.cycles.volume_max_steps = max_steps
-		bpy.context.scene.cycles.glossy_bounces = glossy
-		bpy.context.scene.cycles.transmission_bounces = transmissive
-		bpy.context.scene.cycles.caustics_reflective = reflective_caustics
-		bpy.context.scene.cycles.caustics_refractive = refractive_caustics
-		bpy.context.scene.cycles.sample_clamp_indirect = clamping_indirect
-		bpy.context.scene.render.use_motion_blur = motion_blur
-		bpy.context.scene.cycles.volume_bounces = volume
-		bpy.context.scene.cycles.diffuse_bounces = diffuse
-
-		# Other changes.
-		bpy.context.scene.cycles.max_bounces = MAX_BOUNCES
-		bpy.context.scene.render.use_simplify = True
-		bpy.context.scene.render.simplify_subdivision = 0
-		return {'FINISHED'}
-
->>>>>>> c05dd5b5
 
 classes = (
-	MCprepOptimizerProperties,
-	MCPrep_OT_optimize_scene
+    MCprepOptimizerProperties,
+    MCPrep_OT_optimize_scene
 )
-
-
 def register():
-	for cls in classes:
-		util.make_annotations(cls)
-		bpy.utils.register_class(cls)
-
-	bpy.types.Scene.optimizer_props = bpy.props.PointerProperty(
-		type=MCprepOptimizerProperties)
+    for cls in classes:
+        util.make_annotations(cls)
+        bpy.utils.register_class(cls)
+        
+    bpy.types.Scene.optimizer_props = bpy.props.PointerProperty(type=MCprepOptimizerProperties)
 
 
 def unregister():
