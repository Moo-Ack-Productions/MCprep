--- conflicted
+++ resolved
@@ -927,7 +927,6 @@
 
 		# if needed: create time object and setup drivers
 		# if not time_obj:
-<<<<<<< HEAD
 		# 	env.log("Creating time_obj")
 		# 	time_obj = bpy.data.objects.new('MCprep Time Control', None)
 		# 	util.obj_link_scene(time_obj, context)
@@ -937,7 +936,6 @@
 		# 		time_obj.empty_draw_type = 'SPHERE'
 		# 	else:  # 2.8
 		# 		time_obj.empty_display_type = 'SPHERE'
-
 		# first, get the driver
 		# if (not world.node_tree.animation_data
 		# 		or not world.node_tree.animation_data.drivers
@@ -945,25 +943,6 @@
 		# 	env.log("Could not get driver from imported dynamic world")
 		# 	self.report({'WARNING'}, "Could not update driver for dynamic world")
 		# 	driver = None
-=======
-		#	conf.log("Creating time_obj")
-		#	time_obj = bpy.data.objects.new('MCprep Time Control', None)
-		#	util.obj_link_scene(time_obj, context)
-		#	global time_obj_cache
-		#	time_obj_cache = time_obj
-		#	if hasattr(time_obj, "empty_draw_type"):  # 2.7
-		#		time_obj.empty_draw_type = 'SPHERE'
-		#	else:  # 2.8
-		#		time_obj.empty_display_type = 'SPHERE'
-
-		# first, get the driver
-		# if (not world.node_tree.animation_data
-		#		or not world.node_tree.animation_data.drivers
-		#		or not world.node_tree.animation_data.drivers[0].driver):
-		#	conf.log("Could not get driver from imported dynamic world")
-		#	self.report({'WARNING'}, "Could not update driver for dynamic world")
-		#	driver = None
->>>>>>> 961126a2
 		# else:
 		#	driver = world.node_tree.animation_data.drivers[0].driver
 		# if driver and driver.variables[0].targets[0].id_type == 'OBJECT':
