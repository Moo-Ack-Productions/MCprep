--- conflicted
+++ resolved
@@ -19,10 +19,7 @@
 import os
 import math
 from pathlib import Path
-<<<<<<< HEAD
 import shutil
-=======
->>>>>>> 1808a6ac
 
 import bpy
 from bpy_extras.io_utils import ExportHelper, ImportHelper
