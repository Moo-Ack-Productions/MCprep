# ##### BEGIN GPL LICENSE BLOCK #####
#
#  This program is free software; you can redistribute it and/or
#  modify it under the terms of the GNU General Public License
#  as published by the Free Software Foundation; either version 2
#  of the License, or (at your option) any later version.
#
#  This program is distributed in the hope that it will be useful,
#  but WITHOUT ANY WARRANTY; without even the implied warranty of
#  MERCHANTABILITY or FITNESS FOR A PARTICULAR PURPOSE.  See the
#  GNU General Public License for more details.
#
#  You should have received a copy of the GNU General Public License
#  along with this program; if not, write to the Free Software Foundation,
#  Inc., 51 Franklin Street, Fifth Floor, Boston, MA 02110-1301, USA.
#
# ##### END GPL LICENSE BLOCK #####

import os
import math
from pathlib import Path
import shutil

import bpy
from bpy_extras.io_utils import ExportHelper, ImportHelper

from . import conf
from .conf import env
from . import util
from . import tracking
from .materials import generate


# -----------------------------------------------------------------------------
# supporting functions
# -----------------------------------------------------------------------------

BUILTIN_SPACES = (
	"Standard",
	"Filmic",
	"Filmic Log",
	"Raw",
	"False Color"
)


time_obj_cache = None


def get_time_object():
	"""Returns the time object if present in the file"""
	global time_obj_cache  # to avoid re parsing every time

	if time_obj_cache is not None:
		try:
			if "MCprepHour" not in time_obj_cache:
				time_obj_cache = None
		except ReferenceError:
			time_obj_cache = None  # e.g. if item was deleted

	cached = time_obj_cache is not None
	obj_gone = cached and time_obj_cache not in bpy.data.objects[:]
	key_missing = cached and "MCprepHour" not in time_obj_cache
	if obj_gone or key_missing:
		time_obj_cache = None

	if time_obj_cache is None:
		time_objs = [obj for obj in bpy.data.objects if "MCprepHour" in obj]
		if time_objs:
			# If multiple contain this key, fetch the most recent.
			time_objs.sort(key=lambda x: x.name)
			time_obj_cache = time_objs[-1]

	return time_obj_cache


class ObjHeaderOptions:
	"""Wrapper functions to avoid typos causing issues."""

	def __init__(self):
		self._exporter = None
		self._file_type = None

	def set_mineways(self):
		self._exporter = "Mineways"

	def set_jmc2obj(self):
		self._exporter = "jmc2obj"

	def set_atlas(self):
		self._file_type = "ATLAS"

	def set_seperated(self):
		self._file_type = "INDIVIDUAL_TILES"

	"""
	Returns the exporter used
	"""
	def exporter(self):
		return self._exporter if self._exporter is not None else "(choose)"

	"""
	Returns the type of textures
	"""
	def texture_type(self):
		return self._file_type if self._file_type is not None else "NONE"


obj_header = ObjHeaderOptions()


def detect_world_exporter(filepath):
	"""Detect whether Mineways or jmc2obj was used, based on prefix info.

	Primary heruistic: if detect Mineways header, assert Mineways, else
	assume jmc2obj. All Mineways exports for a long time have prefix info
	set in the obj file as comments.
	"""
	with open(filepath, 'r') as obj_fd:
		try:
			header = obj_fd.readline()
			if 'mineways' in header.lower():
				obj_header.set_mineways()
				# form of: # Wavefront OBJ file made by Mineways version 5.10...
				for line in obj_fd:
					if line.startswith("# File type:"):
						header = line.rstrip()  # Remove trailing newline

				# The issue here is that Mineways has changed how the header is generated.
				# As such, we're limited with only a couple of OBJs, some from
				# 2020 and some from 2023, so we'll assume people are using
				# an up to date version.
				atlas = (
					"# File type: Export all textures to three large images",
					"# File type: Export full color texture patterns"
				)
				tiles = (
					"# File type: Export tiles for textures to directory textures",
					"# File type: Export individual textures to directory tex"
				)
				print('"{}"'.format(header))
				if header in atlas:  # If a texture atlas is used
					obj_header.set_atlas()
				elif header in tiles:  # If the OBJ uses individual textures
					obj_header.set_seperated()
				return
		except UnicodeDecodeError:
			print("failed to read first line of obj: " + filepath)
			return
		obj_header.set_jmc2obj()
		# Since this is the default for Jmc2Obj,
		# we'll assume this is what the OBJ is using
		obj_header.set_seperated()


def convert_mtl(filepath):
	"""Convert the MTL file if we're not using one of Blender's built in
	colorspaces

	Without this, Blender's OBJ importer will attempt to set non-color data to
	alpha maps and what not, which causes issues in ACES and whatnot where
	non-color data is not an option.

	This MTL conversion simply does the following:
	- Comment out lines that begin with map_d
	- Add a header at the end

	Returns:
		True if success or skipped, False if failed, or None if skipped
	"""
	# Check if the MTL exists. If not, then check if it
	# uses underscores. If still not, then return False
	mtl = Path(filepath.rsplit(".", 1)[0] + '.mtl')
	if not mtl.exists():
		mtl_underscores = Path(mtl.parent.absolute()) / mtl.name.replace(" ", "_")
		if mtl_underscores.exists():
			mtl = mtl_underscores
		else:
			return False

	lines = None
	copied_file = None

	try:
		with open(mtl, 'r') as mtl_file:
			lines = mtl_file.readlines()
	except Exception as e:
		print(e)
		return False
	
	# This checks to see if the user is using a built-in colorspace or if none of the lines have map_d. If so
	# then ignore this file and return None
	if bpy.context.scene.view_settings.view_transform in BUILTIN_SPACES or not any("map_d" in s for s in lines):
		return None

	# This represents a new folder that'll backup the MTL filepath
	original_mtl_path = Path(filepath).parent.absolute() / "ORIGINAL_MTLS"
	original_mtl_path.mkdir(parents=True, exist_ok=True)

	mcprep_header = (
		"# This section was created by MCprep's MTL conversion script\n",
		"# Please do not remove\n",
		"# Thanks c:\n"
	)

	try:
		header = tuple(lines[-3:])  # Get the last 3 lines
		# Check if MTL has already been converted. If so, return True
		if header != mcprep_header:
			# Copy the MTL with metadata
			print("Header " + str(header))
			copied_file = shutil.copy2(mtl, original_mtl_path.absolute())
		else:
			return True
	except Exception as e:
		print(e)
		return False

	# In this section, we go over each line
	# and check to see if it begins with map_d. If
	# it does, then we simply comment it out. Otherwise,
	# we can safely ignore it.
	try:
		with open(mtl, 'r') as mtl_file:
			for index, line in enumerate(lines):
				if line.startswith("map_d "):
					lines[index] = "# " + line
	except Exception as e:
		print(e)
		return False

	# This needs to be seperate since it involves writing
	try:
		with open(mtl, 'w') as mtl_file:
			mtl_file.writelines(lines)
			mtl_file.writelines(mcprep_header)

	# Recover the original file
	except Exception as e:
		print(e)
		shutil.copy2(copied_file, mtl)
		return False

	return True


# -----------------------------------------------------------------------------
# open mineways/jmc2obj related
# -----------------------------------------------------------------------------


class MCPREP_OT_open_jmc2obj(bpy.types.Operator):
	"""Open the jmc2obj executbale"""
	bl_idname = "mcprep.open_jmc2obj"
	bl_label = "Open jmc2obj"
	bl_description = "Open the jmc2obj executbale"

	# poll, and prompt to download if not present w/ tutorial link
	skipUsage: bpy.props.BoolProperty(
		default=False,
		options={'HIDDEN'})

	track_function = "open_program"
	track_param = "jmc2obj"
	@tracking.report_error
	def execute(self, context):
		addon_prefs = util.get_user_preferences(context)
		res = util.open_program(addon_prefs.open_jmc2obj_path)

		if res == -1:
			bpy.ops.mcprep.install_jmc2obj('INVOKE_DEFAULT')
			return {'CANCELLED'}
		elif res != 0:
			self.report({'ERROR'}, str(res))
			return {'CANCELLED'}
		else:
			self.report({'INFO'}, "jmc2obj should open soon")
		return {'FINISHED'}


class MCPREP_OT_install_jmc2obj(bpy.types.Operator):
	"""Utility class to prompt jmc2obj installing"""
	bl_idname = "mcprep.install_jmc2obj"
	bl_label = "Install jmc2obj"
	bl_description = "Prompt to install the jmc2obj world exporter"

	# error message

	def invoke(self, context, event):
		wm = context.window_manager
		return wm.invoke_popup(self, width=400 * util.ui_scale())

	def draw(self, context):
		self.layout.label(text="Valid program path not found!")
		self.layout.separator()
		self.layout.label(text="Need to install jmc2obj?")
		self.layout.operator(
			"wm.url_open", text="Click to download"
		).url = "http://www.jmc2obj.net/"
		_ = self.layout.split()
		col = self.layout.column()
		col.scale_y = 0.7
		col.label(text="Then, go to MCprep's user preferences and set the jmc2obj")
		col.label(text=" path to jmc2obj_ver#.jar, for example")
		row = self.layout.row(align=True)

		if bpy.app.version < (2, 81):
			# Due to crash-prone bug in 2.81 through 2.83 (beta), if this
			# operator's draw popup is still present behind the newly opened
			# preferences window, and the user then opens a filebrowser e.g.
			# by pressing a folder icon, blender will instant-crash.
			# Thus, don't offer to open preferences for these blender versions
			row.operator(
				"mcprep.open_preferences",
				text="Open MCprep preferences",
				icon="PREFERENCES").tab = "settings"

		row.operator(
			"wm.url_open", text="Open tutorial"
		).url = "https://theduckcow.com/dev/blender/mcprep/setup-world-exporters/"
		return

	def execute(self, context):
		self.report({'INFO'}, self.message)
		print(self.message)

		return {'FINISHED'}


class MCPREP_OT_open_mineways(bpy.types.Operator):
	"""Open the Mineways executbale"""
	bl_idname = "mcprep.open_mineways"
	bl_label = "Open Mineways"
	bl_description = "Open the Mineways executbale"

	# poll, and prompt to download if not present w/ tutorial link
	skipUsage: bpy.props.BoolProperty(
		default=False,
		options={'HIDDEN'})

	track_function = "open_program"
	track_param = "mineways"
	@tracking.report_error
	def execute(self, context):
		addon_prefs = util.get_user_preferences(context)
		if os.path.isfile(addon_prefs.open_mineways_path):
			res = util.open_program(addon_prefs.open_mineways_path)
		else:
			res = -1

		if res == -1:
			bpy.ops.mcprep.install_mineways('INVOKE_DEFAULT')
			return {'CANCELLED'}
		elif res != 0:
			self.report({'ERROR'}, str(res))
			return {'CANCELLED'}
		else:
			self.report({'INFO'}, "Mineways should open soon")
		return {'FINISHED'}


class MCPREP_OT_install_mineways(bpy.types.Operator):
	"""Utility class to prompt Mineways installing"""
	bl_idname = "mcprep.install_mineways"
	bl_label = "Install Mineways"
	bl_description = "Prompt to install the Mineways world exporter"

	# error message

	def invoke(self, context, event):
		wm = context.window_manager
		return wm.invoke_popup(self, width=400 * util.ui_scale())

	def draw(self, context):
		self.layout.label(text="Valid program path not found!")
		self.layout.separator()
		self.layout.label(text="Need to install Mineways?")
		self.layout.operator(
			"wm.url_open", text="Click to download"
		).url = "http://www.realtimerendering.com/erich/minecraft/public/mineways/"
		_ = self.layout.split()
		col = self.layout.column()
		col.scale_y = 0.7
		col.label(text="Then, go to MCprep's user preferences and set the")
		col.label(text=" Mineways path to Mineways.exe or Mineways.app, for example")
		row = self.layout.row(align=True)
		if bpy.app.version < (2, 81):
			# Due to crash-prone bug in 2.81 through 2.83 (beta), if this
			# operator's draw popup is still present behind the newly opened
			# preferences window, and the user then opens a filebrowser e.g.
			# by pressing a folder icon, blender will instant-crash.
			# Thus, don't offer to open preferences for these blender versions
			row.operator(
				"mcprep.open_preferences",
				text="Open MCprep preferences",
				icon="PREFERENCES").tab = "settings"

		row.operator(
			"wm.url_open", text="Open tutorial"
		).url = "https://theduckcow.com/dev/blender/mcprep/setup-world-exporters/"
		return

	def execute(self, context):
		self.report({'INFO'}, self.message)
		print(self.message)

		return {'FINISHED'}


# -----------------------------------------------------------------------------
# Additional world tools
# -----------------------------------------------------------------------------

class MCPREP_OT_import_world_split(bpy.types.Operator, ImportHelper):
	"""Imports an obj file, and auto splits it by material"""
	bl_idname = "mcprep.import_world_split"
	bl_label = "Import World"
	bl_options = {'REGISTER', 'UNDO'}

	filter_glob: bpy.props.StringProperty(
		default="*.obj;*.mtl",
		options={'HIDDEN'})
	fileselectparams = "use_filter_blender"
	skipUsage: bpy.props.BoolProperty(
		default=False,
		options={'HIDDEN'})

	track_function = "import_split"
	track_exporter = None
	@tracking.report_error
	def execute(self, context):
		# for consistency with the built in one, only import the active path
		if self.filepath.lower().endswith(".mtl"):
			filename = Path(self.filepath)
			new_filename = filename.with_suffix(".obj")
			# Auto change from MTL to OBJ, latet if's will check if existing.
			self.filepath = str(new_filename)
		if not self.filepath:
			self.report({"ERROR"}, "File not found, could not import obj")
			return {'CANCELLED'}
		if not os.path.isfile(self.filepath):
			self.report({"ERROR"}, "File not found, could not import obj")
			return {'CANCELLED'}
		if not self.filepath.lower().endswith(".obj"):
			self.report({"ERROR"}, "You must select a .obj file to import")
			return {'CANCELLED'}

		if "obj" not in dir(bpy.ops.import_scene):
			try:
				bpy.ops.preferences.addon_enable(module="io_scene_obj")
				self.report(
					{"INFO"},
					"FYI: had to enable OBJ imports in user preferences")
			except RuntimeError:
				self.report({"ERROR"}, "Built-in OBJ importer could not be enabled")
				return {'CANCELLED'}

		# There are a number of bug reports that come from the generic call
		# of obj importing. If this fails, should notify the user to try again
		# or try exporting again.
		#
		# In order to not overly supress error messages, below we only capture
		# very tight specific errors possible, so that other errors still get
		# reported so it may be passed off to blender devs. It is understood the
		# below errors are not internationalized, so someone with another lang
		# set will get the raw bubbled up traceback.
		obj_import_err_msg = (
			"Blender's OBJ importer error, try re-exporting your world and "
			"import again.")
		obj_import_mem_msg = (
			"Memory error during OBJ import, try exporting a smaller world")

		# First let's convert the MTL if needed
		conv_res = convert_mtl(self.filepath)
		try:
			if conv_res is None:
				pass  # skipped, no issue anyways.
			elif conv_res is False:
				self.report({"WARNING"}, "MTL conversion failed!")

			res = None
			if util.min_bv((3, 5)):
				res = bpy.ops.wm.obj_import(
					filepath=self.filepath, use_split_groups=True)
			else:
				res = bpy.ops.import_scene.obj(
					filepath=self.filepath, use_split_groups=True)

		except MemoryError as err:
			print("Memory error during import OBJ:")
			print(err)
			self.report({"ERROR"}, obj_import_mem_msg)
			return {'CANCELLED'}
		except ValueError as err:
			if "could not convert string" in str(err):
				# Error such as:
				#   vec[:] = [float_func(v) for v in line_split[1:]]
				#   ValueError: could not convert string to float: b'6848/28'
				print(err)
				self.report({"ERROR"}, obj_import_err_msg)
				return {'CANCELLED'}
			elif "invalid literal for int() with base" in str(err):
				# Error such as:
				#   idx = int(obj_vert[0])
				#   ValueError: invalid literal for int() with base 10: b'4semtl'
				print(err)
				self.report({"ERROR"}, obj_import_err_msg)
				return {'CANCELLED'}
			else:
				raise err
		except IndexError as err:
			if "list index out of range" in str(err):
				# Error such as:
				#   verts_split.append(verts_loc[vert_idx])
				#   IndexError: list index out of range
				print(err)
				self.report({"ERROR"}, obj_import_err_msg)
				return {'CANCELLED'}
			else:
				raise err
		except UnicodeDecodeError as err:
			if "codec can't decode byte" in str(err):
				# Error such as:
				#   keywords["relpath"] = os.path.dirname(bpy.data.filepath)
				#   UnicodeDecodeError: 'utf-8' codec can't decode byte 0xc4 in
				#     position 24: invalid continuation byte
				print(err)
				self.report({"ERROR"}, obj_import_err_msg)
				return {'CANCELLED'}
			else:
				raise err
		except TypeError as err:
			if "enum" in str(err) and "not found in" in str(err):
				# Error such as:
				#   enum "Non-Color" not found in ('AppleP3 Filmic Log Encoding',
				#  'AppleP3 sRGB OETF', ...
				print(err)
				self.report({"ERROR"}, obj_import_err_msg)
				return {'CANCELLED'}
			else:
				raise err
		except AttributeError as err:
			if "object has no attribute 'image'" in str(err):
				# Error such as:
				#   nodetex.image = image
				#   AttributeError: 'NoneType' object has no attribute 'image'
				print(err)
				self.report({"ERROR"}, obj_import_err_msg)
				return {'CANCELLED'}
			else:
				raise err
		except RuntimeError as err:
			# Possible this is the more broad error that even the abvoe
			# items are wrapped under. Generally just prompt user to re-export.
			print(err)
			self.report({"ERROR"}, obj_import_err_msg)
			return {'CANCELLED'}

		if res != {'FINISHED'}:
			self.report({"ERROR"}, "Issue encountered while importing world")
			return {'CANCELLED'}

		prefs = util.get_user_preferences(context)
		detect_world_exporter(self.filepath)
		prefs.MCprep_exporter_type = obj_header.exporter()

		for obj in context.selected_objects:
			obj["MCPREP_OBJ_HEADER"] = True
			obj["MCPREP_OBJ_FILE_TYPE"] = obj_header.texture_type()

		if util.bv28():
			self.split_world_by_material(context)

		addon_prefs = util.get_user_preferences(context)
		self.track_exporter = addon_prefs.MCprep_exporter_type  # Soft detect.
		return {'FINISHED'}

	def obj_name_to_material(self, obj):
		"""Update an objects name based on its first material"""
		if not obj:
			return
		mat = obj.active_material
		if not mat and not obj.material_slots:
			return
		else:
			mat = obj.material_slots[0].material
		if not mat:
			return
		obj.name = util.nameGeneralize(mat.name)

	def split_world_by_material(self, context):
		"""2.8-only function, split combined object into parts by material"""
		world_name = os.path.basename(self.filepath)
		world_name = os.path.splitext(world_name)[0]

		# Create the new world collection
		prefs = util.get_user_preferences(context)
		if prefs is not None and prefs.MCprep_exporter_type != '(choose)':
			name = "{} world: {}".format(
				prefs.MCprep_exporter_type,
				world_name)
		else:
			name = "minecraft_world: " + world_name
		worldg = util.collections().new(name=name)
		context.scene.collection.children.link(worldg)  # Add to outliner.

		for obj in context.selected_objects:
			util.move_to_collection(obj, worldg)

		# Force renames based on material, as default names are not useful.
		for obj in worldg.objects:
			self.obj_name_to_material(obj)


class MCPREP_OT_prep_world(bpy.types.Operator):
	"""Class to prep world settings to appropriate default"""
	bl_idname = "mcprep.world"
	bl_label = "Prep World"
	bl_description = "Prep world render settings to something generally useful"
	bl_options = {'REGISTER', 'UNDO'}

	skipUsage: bpy.props.BoolProperty(
		default=False,
		options={'HIDDEN'})

	track_function = "prep_world"
	track_param = None
	@tracking.report_error
	def execute(self, context):
		engine = bpy.context.scene.render.engine
		self.track_param = engine
		if not context.scene.world:
			context.scene.world = bpy.data.worlds.new("MCprep world")
		if engine == 'CYCLES':
			self.prep_world_cycles(context)
		elif engine == 'BLENDER_EEVEE':
			self.prep_world_eevee(context)
		elif engine == 'BLENDER_RENDER' or engine == 'BLENDER_GAME':
			self.prep_world_internal(context)
		else:
			self.report({'ERROR'}, "Must be cycles, eevee, or blender internal")
		return {'FINISHED'}

	def prep_world_cycles(self, context):
		if not context.scene.world or not context.scene.world.use_nodes:
			context.scene.world.use_nodes = True

		world_nodes = context.scene.world.node_tree.nodes
		world_links = context.scene.world.node_tree.links

		if "mcprep_world" not in context.scene.world:
			world_nodes.clear()
			skynode = generate.create_node(
				world_nodes, "ShaderNodeTexSky", location=(-280, 300))
			background = generate.create_node(
				world_nodes, "ShaderNodeBackground", location=(10, 300))
			output = generate.create_node(
				world_nodes, "ShaderNodeOutputWorld", location=(300, 300))
			world_links.new(skynode.outputs["Color"], background.inputs[0])
			world_links.new(background.outputs["Background"], output.inputs[0])

		context.scene.world.light_settings.use_ambient_occlusion = False

		if hasattr(context.scene, "cycles"):
			context.scene.cycles.caustics_reflective = False
			context.scene.cycles.caustics_refractive = False

			# higher = faster, though potentially noisier; this is a good balance
			context.scene.cycles.light_sampling_threshold = 0.1
			context.scene.cycles.max_bounces = 8

			# Renders faster at a (minor?) cost of the image output
			# TODO: given the output change, consider adding a bool toggle
			context.scene.render.use_simplify = True
			context.scene.cycles.ao_bounces = 2
			context.scene.cycles.ao_bounces_render = 2

	def prep_world_eevee(self, context):
		"""Default world settings for Eevee rendering"""
		if not context.scene.world or not context.scene.world.use_nodes:
			context.scene.world.use_nodes = True

		world_nodes = context.scene.world.node_tree.nodes
		world_links = context.scene.world.node_tree.links

		if "mcprep_world" not in context.scene.world:
			world_nodes.clear()
			light_paths = generate.create_node(
				world_nodes, "ShaderNodeLightPath", location=(-150, 400))
			background_camera = generate.create_node(
				world_nodes, "ShaderNodeBackground", location=(10, 150))
			background_others = generate.create_node(
				world_nodes, "ShaderNodeBackground", location=(10, 300))
			mix_shader = generate.create_node(
				world_nodes, "ShaderNodeMixShader", location=(300, 300))
			output = generate.create_node(
				world_nodes, "ShaderNodeOutputWorld", location=(500, 300))
			background_others.inputs["Color"].default_value = (0.14965, 0.425823, 1, 1)
			background_others.inputs["Strength"].default_value = 0.1
			background_camera.inputs["Color"].default_value = (0.14965, 0.425823, 1, 1)
			background_camera.inputs["Strength"].default_value = 1
			world_links.new(light_paths.outputs[0], mix_shader.inputs[0])
			world_links.new(
				background_others.outputs["Background"], mix_shader.inputs[1])
			world_links.new(
				background_camera.outputs["Background"], mix_shader.inputs[2])
			world_links.new(mix_shader.outputs["Shader"], output.inputs[0])

		# is not great
		context.scene.world.light_settings.use_ambient_occlusion = False
		if hasattr(context.scene, "cycles"):
			context.scene.cycles.caustics_reflective = False
			context.scene.cycles.caustics_refractive = False

			# higher = faster, though potentially noisier; this is a good balance
			context.scene.cycles.light_sampling_threshold = 0.1
			context.scene.cycles.max_bounces = 8
			context.scene.cycles.ao_bounces = 2
			context.scene.cycles.ao_bounces_render = 2

		# Renders faster at a (minor?) cost of the image output
		# TODO: given the output change, consider make a bool toggle for this
		bpy.context.scene.render.use_simplify = True

	def prep_world_internal(self, context):
		# check for any suns with the sky setting on;
		if not context.scene.world:
			return
		context.scene.world.use_nodes = False
		context.scene.world.horizon_color = (0.00938029, 0.0125943, 0.0140572)
		context.scene.world.light_settings.use_ambient_occlusion = True
		context.scene.world.light_settings.ao_blend_type = 'MULTIPLY'
		context.scene.world.light_settings.ao_factor = 0.1
		context.scene.world.light_settings.use_environment_light = True
		context.scene.world.light_settings.environment_energy = 0.05
		context.scene.render.use_shadows = True
		context.scene.render.use_raytrace = True
		context.scene.render.use_textures = True

		# check for any sunlamps with sky setting
		sky_used = False
		for lamp in context.scene.objects:
			if lamp.type not in ("LAMP", "LIGHT") or lamp.data.type != "SUN":
				continue
			if lamp.data.sky.use_sky:
				sky_used = True
				break
		if sky_used:
			env.log("MCprep sky being used with atmosphere")
			context.scene.world.use_sky_blend = False
			context.scene.world.horizon_color = (0.00938029, 0.0125943, 0.0140572)
		else:
			env.log("No MCprep sky with atmosphere")
			context.scene.world.use_sky_blend = True
			context.scene.world.horizon_color = (0.647705, 0.859927, 0.940392)
			context.scene.world.zenith_color = (0.0954261, 0.546859, 1)


class MCPREP_OT_add_mc_world(bpy.types.Operator):
	"""Please used the new operator, mcprep.add_mc_sky"""
	bl_idname = "mcprep.add_mc_world"
	bl_label = "Create MC World"
	bl_options = {'REGISTER', 'UNDO'}

	track_function = "world_time"
	track_param = "Deprecated"
	@tracking.report_error
	def execute(self, context):
		self.report({"ERROR"}, "Use the new operator, mcprep.add_mc_sky")
		return {'CANCELLED'}


class MCPREP_OT_add_mc_sky(bpy.types.Operator):
	"""Add sun lamp and time of day (dynamic) driver, setup sky with sun and moon"""
	bl_idname = "mcprep.add_mc_sky"
	bl_label = "Create MC Sky"
	bl_options = {'REGISTER', 'UNDO'}

	def enum_options(self, context):
		"""Dynamic set of enums to show based on engine"""
		engine = bpy.context.scene.render.engine
		enums = []
		if bpy.app.version >= (2, 77) and engine in ("CYCLES", "BLENDER_EEVEE"):
			enums.append((
				"world_shader",
				"Dynamic sky + shader sun/moon",
				"Import dynamic sky and shader-based sun and moon"))
		enums.append((
			"world_mesh",
			"Dynamic sky + mesh sun/moon",
			"Import dynamic sky and mesh sun and moon"))
		enums.append((
			"world_only",
			"Dynamic sky only",
			"Import dynamic sky, with no sun or moon"))
		enums.append((
			"world_static_mesh",
			"Static sky + mesh sun/moon",
			"Create static sky with mesh sun and moon"))
		enums.append((
			"world_static_only",
			"Static sky only",
			"Create static sky, with no sun or moon"))
		return enums

	world_type: bpy.props.EnumProperty(
		name="Sky type",
		description=(
			"Decide to improt dynamic (time/hour-controlled) vs static sky "
			"(daytime only), and the type of sun/moon (if any) to use"),
		items=enum_options)
	initial_time: bpy.props.EnumProperty(
		name="Set time (dynamic only)",
		description="Set initial time of day, only supported for dynamic sky types",
		items=(
			("8", "Morning", "Set initial time to 9am"),
			("12", "Noon", "Set initial time to 12pm"),
			("18", "Sunset", "Set initial time to 6pm"),
			("0", "Midnight", "Set initial time to 12am"),
			("6", "Sunrise", "Set initial time to 6am"))
	)
	add_clouds: bpy.props.BoolProperty(
		name="Add clouds",
		description="Add in a cloud mesh",
		default=True)
	remove_existing_suns: bpy.props.BoolProperty(
		name="Remove initial suns",
		description="Remove any existing sunlamps",
		default=True)

	def invoke(self, context, event):
		return context.window_manager.invoke_props_dialog(
			self, width=400 * util.ui_scale())

	def draw(self, context):
		self.layout.prop(self, "world_type")
		# self.layout.prop(self, "initial_time")
		# issue updating driver when set this way
		row = self.layout.row()
		row.prop(self, "add_clouds")
		row.prop(self, "remove_existing_suns")
		row = self.layout.row()
		row.label(
			text="Note: Dynamic skies use drivers, enable auto-run python scripts")

	track_function = "world_time"
	track_param = None
	@tracking.report_error
	def execute(self, context):
		# Add drivers for the sky
		drivers_path = os.path.join(os.path.dirname(__file__), "sky_drivers.py")
		if not os.path.exists(drivers_path):
			self.report(
					{'ERROR'},
					"Drivers file does not exist! " + drivers_path)
			conf.log(
					"Drivers file does not exist! " + drivers_path)
			return {'CANCELLED'}
		
		# StandingPad here, I stole this from the mob spawner code -u-
		drivers_file = bpy.data.texts.load(filepath=drivers_path, internal=True)
		ctx = None # To prevent the unbound error
		try:
			ctx = bpy.context.copy()
			ctx['edit_text'] = drivers_file
		except Exception as err:
			print("MCprep: Error trying to create context to run script in:")
			print(str(err))
		try:
			if ctx is not None:
				bpy.ops.text.run_script(ctx)
				ctx.use_fake_user = True
				ctx.use_module = True
		except:
			conf.log("Failed to run the script, not registering")
		conf.log("Ran the script")
		drivers_file.use_module = True

		# must be in object mode
		if context.mode != "OBJECT":
			bpy.ops.object.mode_set(mode="OBJECT")

		new_objs = []
		if self.remove_existing_suns:
			for lamp in context.scene.objects:
				if lamp.type not in ("LAMP", "LIGHT") or lamp.data.type != "SUN":
					continue
				util.obj_unlink_remove(lamp, True)

		engine = context.scene.render.engine
		wname = None
		if engine == "BLENDER_EEVEE":
			blend = "clouds_moon_sun_eevee.blend"
			wname = "MCprepWorldEevee"
			bpy.context.scene.eevee.use_soft_shadows = True
		else:
			blend = "clouds_moon_sun.blend"
			wname = "MCprepWorldCycles"

		blendfile = os.path.join(
			os.path.dirname(__file__), "MCprep_resources", blend)

		prev_world = None
		if self.world_type in ("world_static_mesh", "world_static_only"):
			# Create world dynamically (previous, simpler implementation)
			new_sun = self.create_sunlamp(context)
			new_objs.append(new_sun)

			if engine in ('BLENDER_RENDER', 'BLENDER_GAME'):
				world = context.scene.world
				if not world:
					world = bpy.data.worlds.new("MCprep World")
					context.scene.world = world
				new_sun.data.shadow_method = 'RAY_SHADOW'
				new_sun.data.shadow_soft_size = 0.5
				world.use_sky_blend = False
				world.horizon_color = (0.00938029, 0.0125943, 0.0140572)
			bpy.ops.mcprep.world(skipUsage=True)  # do rest of sky setup

		elif engine == 'CYCLES' or engine == 'BLENDER_EEVEE':
			if not os.path.isfile(blendfile):
				self.report(
					{'ERROR'},
					"Source MCprep world blend file does not exist: " + blendfile)
				env.log(
					"Source MCprep world blend file does not exist: " + blendfile)
				return {'CANCELLED'}
			if wname in bpy.data.worlds:
				prev_world = bpy.data.worlds[wname]
				prev_world.name = "-old"
			new_objs += self.create_dynamic_world(context, blendfile, wname)

		elif engine == 'BLENDER_RENDER' or engine == 'BLENDER_GAME':
			# dynamic world using built-in sun sky and atmosphere
			new_sun = self.create_sunlamp(context)
			new_objs.append(new_sun)
			new_sun.data.shadow_method = 'RAY_SHADOW'
			new_sun.data.shadow_soft_size = 0.5

			world = context.scene.world
			if not world:
				world = bpy.data.worlds.new("MCprep World")
				context.scene.world = world
			world.use_sky_blend = False
			world.horizon_color = (0.00938029, 0.0125943, 0.0140572)

			# be sure to turn off all other sun lamps with atmosphere set
			new_sun.data.sky.use_sky = True  # use sun orientation settings if BI
			for lamp in context.scene.objects:
				if lamp.type not in ("LAMP", "LIGHT") or lamp.data.type != "SUN":
					continue
				if lamp == new_sun:
					continue
				lamp.data.sky.use_sky = False

			time_obj = get_time_object()
			if not time_obj:
				env.log(
					"TODO: implement create time_obj, parent sun to it & driver setup")

		if self.world_type in ("world_static_mesh", "world_mesh"):
			if not os.path.isfile(blendfile):
				self.report(
					{'ERROR'},
					"Source MCprep world blend file does not exist: " + blendfile)
				env.log(
					"Source MCprep world blend file does not exist: " + blendfile)
				return {'CANCELLED'}
			resource = blendfile + "/Object"

			util.bAppendLink(resource, "MoonMesh", False)
			non_empties = [
				ob for ob in context.selected_objects if ob.type != 'EMPTY']
			if non_empties:
				moonmesh = non_empties[0]
				tobj = get_time_object()
				if tobj != moonmesh:
					# Sometimes would error, see report -MfO6dDjpxFF4lfqqYGM
					moonmesh.parent = tobj
				new_objs.append(moonmesh)
			else:
				self.report({'WARNING'}, "Could not add moon")

			util.bAppendLink(resource, "SunMesh", False)
			non_empties = [
				ob for ob in context.selected_objects if ob.type != 'EMPTY']
			if non_empties:
				sunmesh = non_empties[0]
				tobj = get_time_object()
				if tobj != moonmesh:
					sunmesh.parent = tobj
				new_objs.append(sunmesh)
			else:
				self.report({'WARNING'}, "Could not add sun")

		if prev_world:
			bpy.data.worlds.remove(prev_world)

		if self.add_clouds:
			resource = blendfile + "/Object"
			util.bAppendLink(resource, "clouds", False)
			new_objs += list(context.selected_objects)
			if engine in ('BLENDER_RENDER', 'BLENDER_GAME'):
				materials = util.materialsFromObj(context.selected_objects)
				for mat in materials:
					mat.use_nodes = False
					mat.use_shadeless = False
					mat.translucency = 1

			# Now also increase camera render distance to see clouds
			cams = [obj for obj in bpy.data.objects if obj.type == "CAMERA"]
			for cam in cams:
				cam.data.clip_end = 1000  # 1000 matches explicitly to shader

		# ensure all new objects (lights, meshes, control objs) in same group
		if "mcprep_world" in util.collections():
			util.collections()["mcprep_world"].name = "mcprep_world_old"
		time_group = util.collections().new("mcprep_world")
		for obj in new_objs:
			time_group.objects.link(obj)

		self.track_param = self.world_type
		self.track_param = engine
		return {'FINISHED'}

	def create_sunlamp(self, context):
		"""Create new sun lamp from primitives"""
		if hasattr(bpy.data, "lamps"):  # 2.7
			newlamp = bpy.data.lamps.new("Sun", "SUN")
		else:  # 2.8
			newlamp = bpy.data.lights.new("Sun", "SUN")
		obj = bpy.data.objects.new("Sunlamp", newlamp)
		obj.location = (0, 0, 20)
		obj.rotation_euler[0] = 0.481711
		obj.rotation_euler[1] = 0.303687
		obj.rotation_euler[1] = 0.527089
		obj.data.energy = 1.0
		# obj.data.color
		util.obj_link_scene(obj, context)
		util.scene_update(context)
		if hasattr(obj, "use_contact_shadow"):
			obj.use_contact_shadow = True
		return obj

	def create_dynamic_world(self, context, blendfile, wname):
		"""Setup fpr creating a dynamic world and setting up driver targets"""
		resource = blendfile + "/World"
		obj_list = []

		global time_obj_cache
		if time_obj_cache:
			try:
				util.obj_unlink_remove(time_obj_cache, True, context)
			except Exception as e:
				print("Error, could not unlink time_obj_cache " + str(time_obj_cache))
				print(e)

		time_obj_cache = None  # force reset to use newer cache object

		# Append the world (and time control elements)
		util.bAppendLink(resource, wname, False)
		obj_list += list(context.selected_objects)

		if wname in bpy.data.worlds:
			context.scene.world = bpy.data.worlds[wname]
			context.scene.world["mcprep_world"] = True
		else:
			self.report({'ERROR'}, "Failed to import new world")
			env.log("Failed to import new world")

		# assign sun/moon shader accordingly
		use_shader = 1 if self.world_type == "world_shader" else 0
		for node in context.scene.world.node_tree.nodes:
			if node.type != "GROUP":
				continue
			node.inputs[3].default_value = use_shader

		# set initial times of day, if dynamic
		# time_obj = get_time_object()
		# time_obj["MCprepHour"] = float(self.initial_time)

		# # update drivers, needed if time has changed vs import source
		# if context.scene.world.node_tree.animation_data:
		#	# context.scene.world.node_tree.animation_data.drivers[0].update()
		#	drivers = context.scene.world.node_tree.animation_data.drivers[0]
		#	drivers.driver.variables[0].targets[0].id = time_obj
		#	# nope, still doesn't work.

		# if needed: create time object and setup drivers
		# if not time_obj:
<<<<<<< HEAD
		#	conf.log("Creating time_obj")
		#	time_obj = bpy.data.objects.new('MCprep Time Control', None)
		#	util.obj_link_scene(time_obj, context)
		#	global time_obj_cache
		#	time_obj_cache = time_obj
		#	if hasattr(time_obj, "empty_draw_type"):  # 2.7
		#		time_obj.empty_draw_type = 'SPHERE'
		#	else:  # 2.8
		#		time_obj.empty_display_type = 'SPHERE'

		# first, get the driver
		# if (not world.node_tree.animation_data
		#		or not world.node_tree.animation_data.drivers
		#		or not world.node_tree.animation_data.drivers[0].driver):
		#	conf.log("Could not get driver from imported dynamic world")
		#	self.report({'WARNING'}, "Could not update driver for dynamic world")
		#	driver = None
=======
		# 	env.log("Creating time_obj")
		# 	time_obj = bpy.data.objects.new('MCprep Time Control', None)
		# 	util.obj_link_scene(time_obj, context)
		# 	global time_obj_cache
		# 	time_obj_cache = time_obj
		# 	if hasattr(time_obj, "empty_draw_type"):  # 2.7
		# 		time_obj.empty_draw_type = 'SPHERE'
		# 	else:  # 2.8
		# 		time_obj.empty_display_type = 'SPHERE'
		# first, get the driver
		# if (not world.node_tree.animation_data
		# 		or not world.node_tree.animation_data.drivers
		# 		or not world.node_tree.animation_data.drivers[0].driver):
		# 	env.log("Could not get driver from imported dynamic world")
		# 	self.report({'WARNING'}, "Could not update driver for dynamic world")
		# 	driver = None
>>>>>>> a6b5a76d
		# else:
		#	driver = world.node_tree.animation_data.drivers[0].driver
		# if driver and driver.variables[0].targets[0].id_type == 'OBJECT':
		#	driver.variables[0].targets[0].id = time_obj
		# add driver to control obj's x rotation

		return obj_list


class MCPREP_OT_time_set(bpy.types.Operator):
	"""Set the time affecting light, sun and moon position, similar to in-game commands"""
	bl_idname = "mcprep.time_set"
	bl_label = "Set time of day"
	bl_options = {'REGISTER', 'UNDO'}

	# subject center to place lighting around
	time_enum: bpy.props.EnumProperty(
		name="Time selection",
		description="Select between the different reflections",
		items=[
			("1000", "Day", "Time (day)=1,000, morning time"),
			("6000", "Noon", "Time=6,000, sun is at zenith"),
			# Approx matching resource:
			("12000", "Sunset", "Time=12,000, sun starts setting"),
			# matches command:
			("13000", "Night", "Time (night)=13,000"),
			# matches reference:
			("18000", "Midnight", "Time=18,000, moon at zenish"),
			("23000", "Sunrise", "Time set day=23,000, sun first visible")
		])
	day_offset: bpy.props.IntProperty(
		name="Day offset",
		description="Offset by number of days (ie +/- 24000*n)",
		default=0)

	def invoke(self, context, event):
		return context.window_manager.invoke_props_dialog(
			self, width=400 * util.ui_scale())

	def draw(self, context):
		self.layout.prop(self, "time_enum")
		self.layout.prop(self, "day_offset")
		self.layout.prop(self, "keyframe")

	@tracking.report_error
	def execute(self, context):
		new_time = 24 * self.day_offset
		new_time += int(self.time_enum)
		context.scene.mcprep_props.world_time = new_time
		if bpy.context.scene.tool_settings.use_keyframe_insert_auto:
			if not context.scene.animation_data:
				context.scene.animation_data_create()
			anim_data = context.scene.animation_data
			if not anim_data.action:
				ac = bpy.data.actions.new("SceneAnimation")
				anim_data.action = ac
			context.scene.mcprep_props.keyframe_insert(
				"world_time")

		return {'FINISHED'}


class MCPREP_OT_render_helper():
	render_queue = []
	render_queue_cleanup = []

	old_res_x = None
	old_res_y = None
	original_cam = None

	filepath = None

	rendered_count = 0
	rendering = False
	current_render = {}
	prior_frame = {}
	previews = []
	open_folder = False

	def cleanup_scene(self):
		# Clean up
		env.log("Cleanup pano rendering")
		for i in range(len(self.render_queue_cleanup)):
			util.obj_unlink_remove(self.render_queue_cleanup[i]["camera"], True)

		bpy.context.scene.render.resolution_x = self.old_res_x
		bpy.context.scene.render.resolution_y = self.old_res_y
		bpy.context.scene.camera = self.original_cam

		self.rendered_count = 0

		# Attempt to remove self from handlers.
		try:
			bpy.app.handlers.render_cancel.remove(self.cancel_render)
			bpy.app.handlers.render_complete.remove(self.render_next_in_queue)
		except ValueError as e:
			print("Failed to remove handler:", e)

		self.rendering = False
		self.render_queue_cleanup = []

		self.display_current(use_rendered=True)
		for img in self.previews:
			bpy.data.images.remove(img)

		if self.open_folder:
			bpy.ops.mcprep.openfolder(folder=self.filepath)

	def create_panorama_cam(self, name, camera_data, rot, loc):
		"""Create a camera"""

		camera = bpy.data.objects.new(name, camera_data)
		camera.rotation_euler = rot
		camera.location = loc
		util.obj_link_scene(camera)
		return camera

	def cancel_render(self, scene):
		env.log("Cancelling pano render queue")
		self.render_queue = []
		self.cleanup_scene()

	def display_current(self, use_rendered=False):
		"""Display the most recent image in a window."""
		if self.rendered_count == 0:
			bpy.ops.render.view_show("INVOKE_DEFAULT")

		# Set up the window as needed.
		area = None
		for window in reversed(bpy.context.window_manager.windows):
			this_area = window.screen.areas[0]
			if this_area.type == "IMAGE_EDITOR":
				area = this_area
				break
		if not area:
			print("Could not fetch area tod isplay interim pano render")
			return

		if self.rendering:
			header_text = "Pano render in progress: {}/6 done".format(
				self.rendered_count)
		else:
			header_text = "Pano render finished"

		env.log(header_text)
		area.header_text_set(header_text)
		area.show_menus = False

		if use_rendered:
			img = bpy.data.images.get("Render Result")
			if img:
				area.spaces[0].image = img
		elif self.rendered_count > 0 and self.prior_frame:
			path = os.path.join(self.filepath, self.prior_frame["filename"])
			print(path)
			if not os.path.isfile(path):
				print("Failed to find pano frame to load preview")
			elif area:
				img = bpy.data.images.load(path)  # DO cleanup.
				area.spaces[0].image = img
				self.previews.append(img)

		for region in area.regions:
			region.tag_redraw()

	def render_next_in_queue(self, scene, dummy):
		"""Render the next image in the queue"""
		if not self.rendering:
			self.rendering = True  # The initial call.
		else:
			self.rendered_count += 1
			self.prior_frame = self.current_render

		if not self.render_queue:
			env.log("Finished pano render queue")
			self.cleanup_scene()
			return

		self.current_render = self.render_queue.pop()

		bpy.context.scene.camera = self.current_render["camera"]

		bpy.context.scene.render.filepath = os.path.join(
			self.filepath, self.current_render["filename"])

		env.log("Starting pano render {}".format(self.current_render["filename"]))
		self.display_current()

		bpy.app.timers.register(
			render_pano_frame_timer, first_interval=0.05, persistent=False)


render_helper = MCPREP_OT_render_helper()


def init_render_timer():
	"""Helper for pano renders to offset the start of the queue from op run."""
	env.log("Initial render timer started pano queue")
	render_helper.render_next_in_queue(None, None)


def render_pano_frame_timer():
	"""Pano render timer callback, giving a chance to refresh display."""
	bpy.ops.render.render(
		'EXEC_DEFAULT', write_still=True, use_viewport=False)


class MCPREP_OT_render_panorama(bpy.types.Operator, ExportHelper):
	"""Render the Panorama images for a texture Pack"""
	bl_idname = "mcprep.render_panorama"
	bl_label = "Render Panorama"
	bl_description = "Render Panorama for texture Pack"
	bl_options = {'REGISTER', 'UNDO'}

	panorama_resolution: bpy.props.IntProperty(
		name="Render resolution",
		description="The resolution of the output images",
		default=1024
	)
	open_folder: bpy.props.BoolProperty(
		name="Open folder when done",
		description="Open the output folder when render completes",
		default=False)

	filepath: bpy.props.StringProperty(subtype='DIR_PATH')
	filename_ext = ""  # Not used, but required by ExportHelper.

	def draw(self, context):
		col = self.layout.column()
		col.scale_y = 0.8
		col.label(text="Pick the output folder")
		col.label(text="to place pano images.")
		self.layout.prop(self, "panorama_resolution")
		self.layout.prop(self, "open_folder")

	def execute(self, context):
		# Save old Values
		render_helper.original_cam = bpy.context.scene.camera
		render_helper.old_res_x = bpy.context.scene.render.resolution_x
		render_helper.old_res_y = bpy.context.scene.render.resolution_y
		render_helper.filepath = self.filepath
		render_helper.open_folder = self.open_folder

		camera_data = bpy.data.cameras.new(name="panorama_cam")
		camera_data.angle = math.pi / 2

		pi_half = math.pi / 2
		orig_pos = render_helper.original_cam.location
		render_helper.render_queue.append({
			"camera": render_helper.create_panorama_cam(
				"panorama_0", camera_data, (pi_half, 0.0, 0.0), orig_pos),
			"filename": "panorama_0.png"
		})
		render_helper.render_queue.append({
			"camera": render_helper.create_panorama_cam(
				"panorama_1", camera_data, (pi_half, 0.0, math.pi + pi_half), orig_pos),
			"filename": "panorama_1.png"
		})
		render_helper.render_queue.append({
			"camera": render_helper.create_panorama_cam(
				"panorama_2", camera_data, (pi_half, 0.0, math.pi), orig_pos),
			"filename": "panorama_2.png"
		})
		render_helper.render_queue.append({
			"camera": render_helper.create_panorama_cam(
				"panorama_3", camera_data, (pi_half, 0.0, pi_half), orig_pos),
			"filename": "panorama_3.png"
		})
		render_helper.render_queue.append({
			"camera": render_helper.create_panorama_cam(
				"panorama_4", camera_data, (math.pi, 0.0, 0.0), orig_pos),
			"filename": "panorama_4.png"
		})
		render_helper.render_queue.append({
			"camera": render_helper.create_panorama_cam(
				"panorama_5", camera_data, (0.0, 0.0, 0.0), orig_pos),
			"filename": "panorama_5.png"
		})

		render_helper.render_queue_cleanup = render_helper.render_queue.copy()

		# Do the renderage
		bpy.context.scene.render.resolution_x = self.panorama_resolution
		bpy.context.scene.render.resolution_y = self.panorama_resolution
		bpy.app.handlers.render_cancel.append(render_helper.cancel_render)
		bpy.app.handlers.render_complete.append(render_helper.render_next_in_queue)

		render_helper.display_current()

		bpy.app.timers.register(
			init_render_timer, first_interval=0.05, persistent=False)

		return {'FINISHED'}


# -----------------------------------------------------------------------------
# Above for UI
# Below for register
# -----------------------------------------------------------------------------

classes = (
	MCPREP_OT_open_jmc2obj,
	MCPREP_OT_install_jmc2obj,
	MCPREP_OT_open_mineways,
	MCPREP_OT_install_mineways,
	MCPREP_OT_prep_world,
	MCPREP_OT_add_mc_world,
	MCPREP_OT_add_mc_sky,
	MCPREP_OT_time_set,
	MCPREP_OT_import_world_split,
	MCPREP_OT_render_panorama,
)

def register():
	for cls in classes:
		bpy.utils.register_class(cls)

def unregister():
	for cls in reversed(classes):
		bpy.utils.unregister_class(cls)<|MERGE_RESOLUTION|>--- conflicted
+++ resolved
@@ -848,17 +848,17 @@
 	@tracking.report_error
 	def execute(self, context):
 		# Add drivers for the sky
-		drivers_path = os.path.join(os.path.dirname(__file__), "sky_drivers.py")
-		if not os.path.exists(drivers_path):
+		drivers_path: Path = Path(os.path.dirname(__file__), "sky_drivers.py")
+		if not drivers_path.exists():
 			self.report(
 					{'ERROR'},
-					"Drivers file does not exist! " + drivers_path)
-			conf.log(
-					"Drivers file does not exist! " + drivers_path)
+					"Drivers file does not exist! " + str(drivers_path))
+			env.log(
+					"Drivers file does not exist! " + str(drivers_path))
 			return {'CANCELLED'}
 		
-		# StandingPad here, I stole this from the mob spawner code -u-
-		drivers_file = bpy.data.texts.load(filepath=drivers_path, internal=True)
+		# filepath expects a string, so we convert the Path to a string
+		drivers_file = bpy.data.texts.load(filepath=str(drivers_path), internal=True)
 		ctx = None # To prevent the unbound error
 		try:
 			ctx = bpy.context.copy()
@@ -867,13 +867,15 @@
 			print("MCprep: Error trying to create context to run script in:")
 			print(str(err))
 		try:
+			# If ctx remains None, then it's undefined
+			# behavior to perform any operation on it
 			if ctx is not None:
 				bpy.ops.text.run_script(ctx)
 				ctx.use_fake_user = True
 				ctx.use_module = True
 		except:
-			conf.log("Failed to run the script, not registering")
-		conf.log("Ran the script")
+			env.log("Failed to run the script, not registering")
+		env.log("Ran the script")
 		drivers_file.use_module = True
 
 		# must be in object mode
@@ -1088,7 +1090,6 @@
 
 		# if needed: create time object and setup drivers
 		# if not time_obj:
-<<<<<<< HEAD
 		#	conf.log("Creating time_obj")
 		#	time_obj = bpy.data.objects.new('MCprep Time Control', None)
 		#	util.obj_link_scene(time_obj, context)
@@ -1098,15 +1099,6 @@
 		#		time_obj.empty_draw_type = 'SPHERE'
 		#	else:  # 2.8
 		#		time_obj.empty_display_type = 'SPHERE'
-
-		# first, get the driver
-		# if (not world.node_tree.animation_data
-		#		or not world.node_tree.animation_data.drivers
-		#		or not world.node_tree.animation_data.drivers[0].driver):
-		#	conf.log("Could not get driver from imported dynamic world")
-		#	self.report({'WARNING'}, "Could not update driver for dynamic world")
-		#	driver = None
-=======
 		# 	env.log("Creating time_obj")
 		# 	time_obj = bpy.data.objects.new('MCprep Time Control', None)
 		# 	util.obj_link_scene(time_obj, context)
@@ -1123,7 +1115,6 @@
 		# 	env.log("Could not get driver from imported dynamic world")
 		# 	self.report({'WARNING'}, "Could not update driver for dynamic world")
 		# 	driver = None
->>>>>>> a6b5a76d
 		# else:
 		#	driver = world.node_tree.animation_data.drivers[0].driver
 		# if driver and driver.variables[0].targets[0].id_type == 'OBJECT':
