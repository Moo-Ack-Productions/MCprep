# ##### BEGIN GPL LICENSE BLOCK #####
#
#  This program is free software; you can redistribute it and/or
#  modify it under the terms of the GNU General Public License
#  as published by the Free Software Foundation; either version 2
#  of the License, or (at your option) any later version.
#
#  This program is distributed in the hope that it will be useful,
#  but WITHOUT ANY WARRANTY; without even the implied warranty of
#  MERCHANTABILITY or FITNESS FOR A PARTICULAR PURPOSE.  See the
#  GNU General Public License for more details.
#
#  You should have received a copy of the GNU General Public License
#  along with this program; if not, write to the Free Software Foundation,
#  Inc., 51 Franklin Street, Fifth Floor, Boston, MA 02110-1301, USA.
#
# ##### END GPL LICENSE BLOCK #####

import enum
from dataclasses import fields
from enum import Enum, auto
import os
import math
from pathlib import Path
from typing import List, Optional, Union
import shutil
from MCprep_addon.commonmcobj_parser import CommonMCOBJ, CommonMCOBJTextureType, parse_header

import bpy
from bpy.types import Context, Camera
from bpy_extras.io_utils import ExportHelper, ImportHelper

from .conf import MCprepError, env, VectorType
from . import util
from . import tracking
from .materials import generate


# -----------------------------------------------------------------------------
# supporting functions
# -----------------------------------------------------------------------------

BUILTIN_SPACES = (
	"Standard",
	"Filmic",
	"Filmic Log",
	"Raw",
	"False Color"
)


time_obj_cache = None


def get_time_object() -> None:
	"""Returns the time object if present in the file"""
	global time_obj_cache  # to avoid re parsing every time

	if time_obj_cache is not None:
		try:
			if "MCprepHour" not in time_obj_cache:
				time_obj_cache = None
		except ReferenceError:
			time_obj_cache = None  # e.g. if item was deleted

	cached = time_obj_cache is not None
	obj_gone = cached and time_obj_cache not in bpy.data.objects[:]
	key_missing = cached and "MCprepHour" not in time_obj_cache
	if obj_gone or key_missing:
		time_obj_cache = None

	if time_obj_cache is None:
		time_objs = [obj for obj in bpy.data.objects if "MCprepHour" in obj]
		if time_objs:
			# If multiple contain this key, fetch the most recent.
			time_objs.sort(key=lambda x: x.name)
			time_obj_cache = time_objs[-1]

	return time_obj_cache


class ObjHeaderOptions:
	"""Wrapper functions to avoid typos causing issues."""

	def __init__(self):
		# This assumes all OBJs that aren't from Mineways
		# and don't have a CommonMCOBJ header are from 
		# jmc2obj, and use individual tiles for textures
		self._exporter: Optional[str] = "jmc2obj"
		self._file_type: Optional[str] = "INDIVIDUAL_TILES"
	
	"""
	Wrapper functions to avoid typos causing issues
	"""
	def set_mineways(self):
		self._exporter = "Mineways"

	def set_jmc2obj(self):
		self._exporter = "jmc2obj"

	def set_atlas(self):
		self._file_type = "ATLAS"

	def set_seperated(self):
		self._file_type = "INDIVIDUAL_TILES"

	"""
	Returns the exporter used
	"""
	def exporter(self):
		return self._exporter if self._exporter is not None else "(choose)"

	"""
	Returns the type of textures
	"""
	def texture_type(self):
		return self._file_type if self._file_type is not None else "NONE"


class WorldExporter(Enum):
	"""
	Defines all supported exporters
	with a fallback
	"""

	# Mineways with CommonMCOBJ
	Mineways   = auto()

	# Jmc2OBJ with CommonMCOBJ
	Jmc2OBJ    = auto()

	# Cmc2OBJ, the reference 
	# implementation of CommonMCOBJ
	#
	# For the most part, this 
	# will be treated as 
	# Unknown as it's not meant
	# for regular use. The distinct
	# option exists for testing purposes
	Cmc2OBJ    = auto()

	# Any untested exporter
	Unknown	   = auto() 
	
	# Mineways before the CommonMCOBJ standard
	ClassicMW  = auto()

	# jmc2OBJ before the CommonMCOBJ standard
	ClassicJmc = auto()

EXPORTER_MAPPING = {
	"mineways"   : WorldExporter.Mineways,
	"jmc2obj"    : WorldExporter.Jmc2OBJ,
	"cmc2obj"    : WorldExporter.Cmc2OBJ,
	"mineways-c" : WorldExporter.ClassicMW,
	"jmc2obj-c"  : WorldExporter.ClassicJmc
}

def get_exporter(context: Context) -> Optional[WorldExporter]:
	"""
	Return the exporter on the active object if it has 
	an exporter attribute.

	For maximum backwards compatibility, it'll convert the 
	explicit options we have in MCprep for world exporters to 
	WorldExporter enum objects, if the object does not have either
	the CommonMCOBJ exporter attribute, or if it does not have the 
	MCPREP_OBJ_EXPORTER attribute added in MCprep 3.6. This backwards
	compatibility will be removed by default in MCprep 4.0

	Returns:
		- WorldExporter if the world exporter can be detected
		- None otherwise
	"""
	obj = context.active_object
	if not obj:
		return None

	if "COMMONMCOBJ_HEADER" in obj:
		if obj["PARENTED_EMPTY"] is not None and obj["PARENTED_EMPTY"]["exporter"] in EXPORTER_MAPPING:
			return EXPORTER_MAPPING[obj["PARENTED_EMPTY"]["exporter"]]
		else:
			return WorldExporter.Unknown
	elif "MCPREP_OBJ_HEADER" in obj:
		if "MCPREP_OBJ_EXPORTER" in obj:
			return EXPORTER_MAPPING[obj["MCPREP_OBJ_EXPORTER"]]
	
	# This section will be placed behind a legacy 
	# option in MCprep 4.0, once CommonMCOBJ becomes
	# more adopted in exporters
	prefs = util.get_user_preferences(context)
	if prefs.MCprep_exporter_type == "Mineways":
		return WorldExporter.ClassicMW
	elif prefs.MCprep_exporter_type == "jmc2obj":
		return WorldExporter.ClassicJmc
	return None

def detect_world_exporter(filepath: Path) -> Union[CommonMCOBJ, ObjHeaderOptions]:
	"""Detect whether Mineways or jmc2obj was used, based on prefix info.

	Primary heruistic: if detect Mineways header, assert Mineways, else
	assume jmc2obj. All Mineways exports for a long time have prefix info
	set in the obj file as comments.
	"""
	obj_header = ObjHeaderOptions()
	with open(filepath, 'r') as obj_fd:
		try:
			cmc_header = parse_header(obj_fd)
			if cmc_header is not None:
				return cmc_header
			else:
				header = obj_fd.readline()
				if 'mineways' in header.lower():
					obj_header.set_mineways()
					# form of: # Wavefront OBJ file made by Mineways version 5.10...
					for line in obj_fd:
						if line.startswith("# File type:"):
							header = line.rstrip()  # Remove trailing newline

					# The issue here is that Mineways has changed how the header is generated.
					# As such, we're limited with only a couple of OBJs, some from
					# 2020 and some from 2023, so we'll assume people are using
					# an up to date version.
					atlas = (
						"# File type: Export all textures to three large images",
						"# File type: Export full color texture patterns"
					)
					tiles = (
						"# File type: Export tiles for textures to directory textures",
						"# File type: Export individual textures to directory tex"
					)
					print('"{}"'.format(header))
					if header in atlas:  # If a texture atlas is used
						obj_header.set_atlas()
					elif header in tiles:  # If the OBJ uses individual textures
						obj_header.set_seperated()
					return obj_header
		except UnicodeDecodeError:
			print(f"Failed to read first line of obj: {filepath}")
		return obj_header


def convert_mtl(filepath) -> Optional[MCprepError]:
	"""Convert the MTL file if we're not using one of Blender's built in
	colorspaces

	Without this, Blender's OBJ importer will attempt to set non-color data to
	alpha maps and what not, which causes issues in ACES and whatnot where
	non-color data is not an option.

	This MTL conversion simply does the following:
	- Comment out lines that begin with map_d
	- Add a header at the end

	Returns:
		- None if successful or skipped
		- MCprepError if failed (may return with message)
	"""
	# Check if the MTL exists. If not, then check if it
	# uses underscores. If still not, then return False
	mtl = Path(filepath.rsplit(".", 1)[0] + '.mtl')
	if not mtl.exists():
		mtl_underscores = Path(mtl.parent.absolute()) / mtl.name.replace(" ", "_")
		if mtl_underscores.exists():
			mtl = mtl_underscores
		else:
			line, file = env.current_line_and_file()
			return MCprepError(FileNotFoundError(), line, file)

	lines = None
	copied_file = None

	try:
		with open(mtl, 'r') as mtl_file:
			lines = mtl_file.readlines()
	except Exception as e:
		print(e)
		line, file = env.current_line_and_file()
		return MCprepError(e, line, file, "Could not read file!")

	# This checks to see if the user is using a built-in colorspace or if none of the lines have map_d. If so
	# then ignore this file and return None
	if bpy.context.scene.view_settings.view_transform in BUILTIN_SPACES or not any("map_d" in s for s in lines):
		return None

	# This represents a new folder that'll backup the MTL filepath
	original_mtl_path = Path(filepath).parent.absolute() / "ORIGINAL_MTLS"
	original_mtl_path.mkdir(parents=True, exist_ok=True)

	mcprep_header = (
		"# This section was created by MCprep's MTL conversion script\n",
		"# Please do not remove\n",
		"# Thanks c:\n"
	)

	try:
		header = tuple(lines[-3:])  # Get the last 3 lines
		# Check if MTL has already been converted. If so, return True
		if header != mcprep_header:
			# Copy the MTL with metadata
			print("Header " + str(header))
			copied_file = shutil.copy2(mtl, original_mtl_path.absolute())
		else:
			return None
	except Exception as e:
		print(e)
		line, file = env.current_line_and_file()
		return MCprepError(e, line, file)

	# In this section, we go over each line
	# and check to see if it begins with map_d. If
	# it does, then we simply comment it out. Otherwise,
	# we can safely ignore it.
	try:
		with open(mtl, 'r') as mtl_file:
			for index, line in enumerate(lines):
				if line.startswith("map_d "):
					lines[index] = "# " + line
	except Exception as e:
		print(e)
		line, file = env.current_line_and_file()
		return MCprepError(e, line, file, "Could not read file!")

	# This needs to be seperate since it involves writing
	try:
		with open(mtl, 'w') as mtl_file:
			mtl_file.writelines(lines)
			mtl_file.writelines(mcprep_header)

	# Recover the original file
	except Exception as e:
		print(e)
		shutil.copy2(copied_file, mtl)
		line, file = env.current_line_and_file()
		return MCprepError(e, line, file)

	return None

class OBJImportCode(enum.Enum):
	"""
	This represents the state of the 
	OBJ import addon in pre-4.0 versions
	of Blender
	"""
	ALREADY_ENABLED = 0
	DISABLED = 1

def enable_obj_importer() -> Union[OBJImportCode, MCprepError]:
	"""
	Checks if the obj import addon (pre-Blender 4.0) is enabled,
	and enable it if it isn't enabled.

	Returns:
		- OBJImportCode.ALREADY_ENABLED if either enabled already or 
		  the user is using Blender 4.0.
		- OBJImportCode.DISABLED if the addon had to be enabled.
		- MCprepError with a message if the addon could not be enabled.
	"""
	enable_addon = None
	if util.min_bv((4, 0)):
		return OBJImportCode.ALREADY_ENABLED # No longer an addon, native built in.
	else:
		in_import_scn = "obj_import" not in dir(bpy.ops.wm)
		in_wm = ""
		if not in_import_scn and not in_wm:
			enable_addon = "io_scene_obj"

	if enable_addon is None:
		return OBJImportCode.ALREADY_ENABLED

	try:
		bpy.ops.preferences.addon_enable(module=enable_addon)
		return OBJImportCode.DISABLED
	except RuntimeError:
		line, file = env.current_line_and_file()
		return MCprepError(Exception(), line, file, "Could not enable the Built-in OBJ importer!")


# -----------------------------------------------------------------------------
# open mineways/jmc2obj related
# -----------------------------------------------------------------------------


class MCPREP_OT_open_jmc2obj(bpy.types.Operator):
	"""Open the jmc2obj executbale"""
	bl_idname = "mcprep.open_jmc2obj"
	bl_label = "Open jmc2obj"
	bl_description = "Open the jmc2obj executbale"

	# poll, and prompt to download if not present w/ tutorial link
	skipUsage: bpy.props.BoolProperty(
		default=False,
		options={'HIDDEN'})

	track_function = "open_program"
	track_param = "jmc2obj"
	@tracking.report_error
	def execute(self, context):
		addon_prefs = util.get_user_preferences(context)
		res = util.open_program(addon_prefs.open_jmc2obj_path)
		
		if isinstance(res, MCprepError):
			if isinstance(res.err_type, FileNotFoundError):
				bpy.ops.mcprep.install_jmc2obj('INVOKE_DEFAULT')
				return {'CANCELLED'}
			else:
				self.report({'ERROR'}, res.msg)
				return {'CANCELLED'}
		else:
			self.report({'INFO'}, "jmc2obj should open soon")
		return {'FINISHED'}


class MCPREP_OT_install_jmc2obj(bpy.types.Operator):
	"""Utility class to prompt jmc2obj installing"""
	bl_idname = "mcprep.install_jmc2obj"
	bl_label = "Install jmc2obj"
	bl_description = "Prompt to install the jmc2obj world exporter"

	# error message

	def invoke(self, context, event):
		wm = context.window_manager
		return wm.invoke_popup(self, width=400 * util.ui_scale())

	def draw(self, context):
		self.layout.label(text="Valid program path not found!")
		self.layout.separator()
		self.layout.label(text="Need to install jmc2obj?")
		self.layout.operator(
			"wm.url_open", text="Click to download"
		).url = "http://www.jmc2obj.net/"
		_ = self.layout.split()
		col = self.layout.column()
		col.scale_y = 0.7
		col.label(text="Then, go to MCprep's user preferences and set the jmc2obj")
		col.label(text=" path to jmc2obj_ver#.jar, for example")
		row = self.layout.row(align=True)

		if bpy.app.version < (2, 81):
			# Due to crash-prone bug in 2.81 through 2.83 (beta), if this
			# operator's draw popup is still present behind the newly opened
			# preferences window, and the user then opens a filebrowser e.g.
			# by pressing a folder icon, blender will instant-crash.
			# Thus, don't offer to open preferences for these blender versions
			row.operator(
				"mcprep.open_preferences",
				text="Open MCprep preferences",
				icon="PREFERENCES").tab = "settings"

		row.operator(
			"wm.url_open", text="Open tutorial"
		).url = "https://theduckcow.com/dev/blender/mcprep/setup-world-exporters/"
		return

	def execute(self, context):
		self.report({'INFO'}, self.message)
		print(self.message)

		return {'FINISHED'}


class MCPREP_OT_open_mineways(bpy.types.Operator):
	"""Open the Mineways executbale"""
	bl_idname = "mcprep.open_mineways"
	bl_label = "Open Mineways"
	bl_description = "Open the Mineways executbale"

	# poll, and prompt to download if not present w/ tutorial link
	skipUsage: bpy.props.BoolProperty(
		default=False,
		options={'HIDDEN'})

	track_function = "open_program"
	track_param = "mineways"
	@tracking.report_error
	def execute(self, context):
		addon_prefs = util.get_user_preferences(context)
		if os.path.isfile(addon_prefs.open_mineways_path):
			res = util.open_program(addon_prefs.open_mineways_path)
		else:
			# Doesn't matter here, it's a dummy value
			res = MCprepError(FileNotFoundError(), -1, "")
		
		if isinstance(res, MCprepError):
			if isinstance(res.err_type, FileNotFoundError):
				bpy.ops.mcprep.install_mineways('INVOKE_DEFAULT')
				return {'CANCELLED'}
			else:
				self.report({'ERROR'}, res.msg)
				return {'CANCELLED'}
		else:
			self.report({'INFO'}, "Mineways should open soon")
		return {'FINISHED'}


class MCPREP_OT_install_mineways(bpy.types.Operator):
	"""Utility class to prompt Mineways installing"""
	bl_idname = "mcprep.install_mineways"
	bl_label = "Install Mineways"
	bl_description = "Prompt to install the Mineways world exporter"

	# error message

	def invoke(self, context, event):
		wm = context.window_manager
		return wm.invoke_popup(self, width=400 * util.ui_scale())

	def draw(self, context):
		self.layout.label(text="Valid program path not found!")
		self.layout.separator()
		self.layout.label(text="Need to install Mineways?")
		self.layout.operator(
			"wm.url_open", text="Click to download"
		).url = "http://www.realtimerendering.com/erich/minecraft/public/mineways/"
		_ = self.layout.split()
		col = self.layout.column()
		col.scale_y = 0.7
		col.label(text="Then, go to MCprep's user preferences and set the")
		col.label(text=" Mineways path to Mineways.exe or Mineways.app, for example")
		row = self.layout.row(align=True)
		if bpy.app.version < (2, 81):
			# Due to crash-prone bug in 2.81 through 2.83 (beta), if this
			# operator's draw popup is still present behind the newly opened
			# preferences window, and the user then opens a filebrowser e.g.
			# by pressing a folder icon, blender will instant-crash.
			# Thus, don't offer to open preferences for these blender versions
			row.operator(
				"mcprep.open_preferences",
				text="Open MCprep preferences",
				icon="PREFERENCES").tab = "settings"

		row.operator(
			"wm.url_open", text="Open tutorial"
		).url = "https://theduckcow.com/dev/blender/mcprep/setup-world-exporters/"
		return

	def execute(self, context):
		self.report({'INFO'}, self.message)
		print(self.message)

		return {'FINISHED'}


# -----------------------------------------------------------------------------
# Additional world tools
# -----------------------------------------------------------------------------

class MCPREP_OT_import_world_split(bpy.types.Operator, ImportHelper):
	"""Imports an obj file, and auto splits it by material"""
	bl_idname = "mcprep.import_world_split"
	bl_label = "Import World"
	bl_options = {'REGISTER', 'UNDO'}

	filter_glob: bpy.props.StringProperty(
		default="*.obj;*.mtl",
		options={'HIDDEN'})
	fileselectparams = "use_filter_blender"
	skipUsage: bpy.props.BoolProperty(
		default=False,
		options={'HIDDEN'})

	track_function = "import_split"
	track_exporter = None
	@tracking.report_error
	def execute(self, context):
		# for consistency with the built in one, only import the active path
		if self.filepath.lower().endswith(".mtl"):
			filename = Path(self.filepath)
			new_filename = filename.with_suffix(".obj")
			# Auto change from MTL to OBJ, latet if's will check if existing.
			self.filepath = str(new_filename)
		if not self.filepath:
			self.report({"ERROR"}, "File not found, could not import obj")
			return {'CANCELLED'}
		if not os.path.isfile(self.filepath):
			self.report({"ERROR"}, "File not found, could not import obj")
			return {'CANCELLED'}
		if not self.filepath.lower().endswith(".obj"):
			self.report({"ERROR"}, "You must select a .obj file to import")
			return {'CANCELLED'}

		res = enable_obj_importer()
		if res is OBJImportCode.ALREADY_ENABLED:
			pass
		elif res is OBJImportCode.DISABLED:
			self.report(
				{"INFO"},
				"FYI: had to enable OBJ imports in user preferences")
		elif isinstance(res, MCprepError):
			self.report({"ERROR"}, res.msg)
			return {'CANCELLED'}

		# There are a number of bug reports that come from the generic call
		# of obj importing. If this fails, should notify the user to try again
		# or try exporting again.
		#
		# In order to not overly supress error messages, below we only capture
		# very tight specific errors possible, so that other errors still get
		# reported so it may be passed off to blender devs. It is understood the
		# below errors are not internationalized, so someone with another lang
		# set will get the raw bubbled up traceback.
		obj_import_err_msg = (
			"Blender's OBJ importer error, try re-exporting your world and "
			"import again.")
		obj_import_mem_msg = (
			"Memory error during OBJ import, try exporting a smaller world")

		# First let's convert the MTL if needed
		conv_res = convert_mtl(self.filepath)
		try:
			if isinstance(conv_res, MCprepError):
				if isinstance(conv_res.err_type, FileNotFoundError):
					self.report({"WARNING"}, "MTL not found!")
				elif conv_res.msg is not None:
					self.report({"WARNING"}, conv_res.msg)
				else:
					self.report({"WARNING"}, conv_res.err_type)

			res = None
			if util.min_bv((3, 5)):
				res = bpy.ops.wm.obj_import(
					filepath=self.filepath, use_split_groups=True)
			else:
				res = bpy.ops.import_scene.obj(
					filepath=self.filepath, use_split_groups=True)

		except MemoryError as err:
			print("Memory error during import OBJ:")
			print(err)
			self.report({"ERROR"}, obj_import_mem_msg)
			return {'CANCELLED'}
		except ValueError as err:
			if "could not convert string" in str(err):
				# Error such as:
				#   vec[:] = [float_func(v) for v in line_split[1:]]
				#   ValueError: could not convert string to float: b'6848/28'
				print(err)
				self.report({"ERROR"}, obj_import_err_msg)
				return {'CANCELLED'}
			elif "invalid literal for int() with base" in str(err):
				# Error such as:
				#   idx = int(obj_vert[0])
				#   ValueError: invalid literal for int() with base 10: b'4semtl'
				print(err)
				self.report({"ERROR"}, obj_import_err_msg)
				return {'CANCELLED'}
			else:
				raise err
		except IndexError as err:
			if "list index out of range" in str(err):
				# Error such as:
				#   verts_split.append(verts_loc[vert_idx])
				#   IndexError: list index out of range
				print(err)
				self.report({"ERROR"}, obj_import_err_msg)
				return {'CANCELLED'}
			else:
				raise err
		except UnicodeDecodeError as err:
			if "codec can't decode byte" in str(err):
				# Error such as:
				#   keywords["relpath"] = os.path.dirname(bpy.data.filepath)
				#   UnicodeDecodeError: 'utf-8' codec can't decode byte 0xc4 in
				#     position 24: invalid continuation byte
				print(err)
				self.report({"ERROR"}, obj_import_err_msg)
				return {'CANCELLED'}
			else:
				raise err
		except TypeError as err:
			if "enum" in str(err) and "not found in" in str(err):
				# Error such as:
				#   enum "Non-Color" not found in ('AppleP3 Filmic Log Encoding',
				#  'AppleP3 sRGB OETF', ...
				print(err)
				self.report({"ERROR"}, obj_import_err_msg)
				return {'CANCELLED'}
			else:
				raise err
		except AttributeError as err:
			if "object has no attribute 'image'" in str(err):
				# Error such as:
				#   nodetex.image = image
				#   AttributeError: 'NoneType' object has no attribute 'image'
				print(err)
				self.report({"ERROR"}, obj_import_err_msg)
				return {'CANCELLED'}
			else:
				raise err
		except RuntimeError as err:
			# Possible this is the more broad error that even the abvoe
			# items are wrapped under. Generally just prompt user to re-export.
			print(err)
			self.report({"ERROR"}, obj_import_err_msg)
			return {'CANCELLED'}

		if res != {'FINISHED'}:
			self.report({"ERROR"}, "Issue encountered while importing world")
			return {'CANCELLED'}

		prefs = util.get_user_preferences(context)
		header = detect_world_exporter(Path(self.filepath))

		if isinstance(header, ObjHeaderOptions):
			prefs.MCprep_exporter_type = header.exporter()
		

		# Create empty at the center of the OBJ
		if isinstance(header, CommonMCOBJ):
			# Get actual 3D space coordinates of the full bounding box
			#
			# These are in Minecraft coordinates, so they translate
			# from (X, Y, Z) to (X, -Z, Y)
			max_pair =   (header.export_bounds_max[0]  + header.export_offset[0], 
						(-header.export_bounds_max[2]) + (-header.export_offset[2]), 
					 	  header.export_bounds_max[1]  + header.export_offset[1])

			min_pair =   (header.export_bounds_min[0]  + header.export_offset[0], 
						(-header.export_bounds_min[2]) + (-header.export_offset[2]), 
						  header.export_bounds_min[1]  + header.export_offset[1])
			
			# Calculate the center of the bounding box
			#
			# We do this by taking the average of the given
			# points, so:
			# (x1 + x2) / 2
			# (y1 + y2) / 2
			# (z1 + z2) / 2
			#
			# This will give us the midpoints of these
			# coordinates, which in turn will correspond
			# to the center of the bounding box
			location = ((max_pair[0] + min_pair[0]) / 2, 
						(max_pair[1] + min_pair[1]) / 2, 
						(max_pair[2] + min_pair[2]) / 2)
			empty = bpy.data.objects.new(name=header.world_name + "_mcprep_empty", object_data=None)
			bpy.context.collection.objects.link(empty)
			empty.empty_display_size = 2
			empty.empty_display_type = 'PLAIN_AXES'
			empty.location = location
			empty.hide_viewport = True # Hide empty globally
			util.update_matrices(empty)
			for field in fields(header):
					if getattr(header, field.name) is None:
						continue
					if field.type == CommonMCOBJTextureType:
						empty[field.name] = getattr(header, field.name).value	
					else:
						empty[field.name] = getattr(header, field.name)

			
		for obj in context.selected_objects:
			if isinstance(header, CommonMCOBJ):
				obj["COMMONMCOBJ_HEADER"] = True
				objects = bpy.data.objects
				empty = objects[header.world_name + "_mcprep_empty"]
				obj["PARENTED_EMPTY"] = empty
				obj.parent = empty
				obj.matrix_parent_inverse = empty.matrix_world.inverted() # don't transform object
				self.track_exporter = header.exporter
				
			elif isinstance(header, ObjHeaderOptions):
				obj["MCPREP_OBJ_HEADER"] = True
				obj["MCPREP_OBJ_FILE_TYPE"] = header.texture_type()

				# Future-proofing for MCprep 4.0 when we 
				# put global exporter options behind a legacy
				# option and by default use the object for 
				# getting the exporter
				obj["MCPREP_OBJ_EXPORTER"] = "mineways-c" if header.exporter() == "Mineways" else "jmc2obj-c"
				addon_prefs = util.get_user_preferences(context)
				self.track_exporter = addon_prefs.MCprep_exporter_type  # Soft detect.

		self.split_world_by_material(context)

		return {'FINISHED'}
	
	def obj_name_to_material(self, obj):
		"""Update an objects name based on its first material"""
		if not obj:
			return
		mat = obj.active_material
		if not mat and not obj.material_slots:
			return
		else:
			mat = obj.material_slots[0].material
		if not mat:
			return
		obj.name = util.nameGeneralize(mat.name)

	def split_world_by_material(self, context: Context) -> None:
		"""2.8-only function, split combined object into parts by material"""
		world_name = os.path.basename(self.filepath)
		world_name = os.path.splitext(world_name)[0]

		# Create the new world collection
		prefs = util.get_user_preferences(context)
		if prefs is not None and prefs.MCprep_exporter_type != '(choose)':
			name = f"{prefs.MCprep_exporter_type} world: {world_name}"
		else:
			name = f"minecraft_world: {world_name}"
		worldg = util.collections().new(name=name)
		context.scene.collection.children.link(worldg)  # Add to outliner.

		for obj in context.selected_objects:
			util.move_to_collection(obj, worldg)

		# Force renames based on material, as default names are not useful.
		for obj in worldg.objects:
			self.obj_name_to_material(obj)


class MCPREP_OT_prep_world(bpy.types.Operator):
	"""Class to prep world settings to appropriate default"""
	bl_idname = "mcprep.world"
	bl_label = "Prep World"
	bl_description = "Prep world render settings to something generally useful"
	bl_options = {'REGISTER', 'UNDO'}

	skipUsage: bpy.props.BoolProperty(
		default=False,
		options={'HIDDEN'})

	track_function = "prep_world"
	track_param = None
	@tracking.report_error
	def execute(self, context):
		engine = bpy.context.scene.render.engine
		self.track_param = engine
		if not context.scene.world:
			context.scene.world = bpy.data.worlds.new("MCprep world")
		if engine == 'CYCLES':
			self.prep_world_cycles(context)
		elif engine == 'BLENDER_EEVEE' or engine == 'BLENDER_EEVEE_NEXT':
			self.prep_world_eevee(context)
		else:
			self.report({'ERROR'}, "Must be Cycles or EEVEE")
		return {'FINISHED'}

	def prep_world_cycles(self, context: Context) -> None:
		if not context.scene.world or not context.scene.world.use_nodes:
			context.scene.world.use_nodes = True

		world_nodes = context.scene.world.node_tree.nodes
		world_links = context.scene.world.node_tree.links

		if "mcprep_world" not in context.scene.world:
			world_nodes.clear()
			skynode = generate.create_node(
				world_nodes, "ShaderNodeTexSky", location=(-280, 300))
			background = generate.create_node(
				world_nodes, "ShaderNodeBackground", location=(10, 300))
			output = generate.create_node(
				world_nodes, "ShaderNodeOutputWorld", location=(300, 300))
			world_links.new(skynode.outputs["Color"], background.inputs[0])
			world_links.new(background.outputs["Background"], output.inputs[0])

		if hasattr(context.scene.world.light_settings, "use_ambient_occlusion"):
			# pre 4.0
			context.scene.world.light_settings.use_ambient_occlusion = False
		else:
			print("Unable to disbale use_ambient_occlusion")

		if hasattr(context.scene, "cycles"):
			context.scene.cycles.caustics_reflective = False
			context.scene.cycles.caustics_refractive = False

			# higher = faster, though potentially noisier; this is a good balance
			context.scene.cycles.light_sampling_threshold = 0.1
			context.scene.cycles.max_bounces = 8

			# Renders faster at a (minor?) cost of the image output
			# TODO: given the output change, consider adding a bool toggle
			context.scene.render.use_simplify = True
			context.scene.cycles.ao_bounces = 2
			context.scene.cycles.ao_bounces_render = 2

	def prep_world_eevee(self, context: Context) -> None:
		"""Default world settings for Eevee rendering"""
		if not context.scene.world or not context.scene.world.use_nodes:
			context.scene.world.use_nodes = True

		world_nodes = context.scene.world.node_tree.nodes
		world_links = context.scene.world.node_tree.links

		if "mcprep_world" not in context.scene.world:
			world_nodes.clear()
			light_paths = generate.create_node(
				world_nodes, "ShaderNodeLightPath", location=(-150, 400))
			background_camera = generate.create_node(
				world_nodes, "ShaderNodeBackground", location=(10, 150))
			background_others = generate.create_node(
				world_nodes, "ShaderNodeBackground", location=(10, 300))
			mix_shader = generate.create_node(
				world_nodes, "ShaderNodeMixShader", location=(300, 300))
			output = generate.create_node(
				world_nodes, "ShaderNodeOutputWorld", location=(500, 300))
			background_others.inputs["Color"].default_value = (0.14965, 0.425823, 1, 1)
			background_others.inputs["Strength"].default_value = 0.1
			background_camera.inputs["Color"].default_value = (0.14965, 0.425823, 1, 1)
			background_camera.inputs["Strength"].default_value = 1
			world_links.new(light_paths.outputs[0], mix_shader.inputs[0])
			world_links.new(
				background_others.outputs["Background"], mix_shader.inputs[1])
			world_links.new(
				background_camera.outputs["Background"], mix_shader.inputs[2])
			world_links.new(mix_shader.outputs["Shader"], output.inputs[0])

		# Increase render speeds by disabling ambienet occlusion.
		if hasattr(context.scene.world.light_settings, "use_ambient_occlusion"):
			# pre 4.0
			context.scene.world.light_settings.use_ambient_occlusion = False
		else:
			print("Unable to disbale use_ambient_occlusion")

		if hasattr(context.scene, "cycles"):
			context.scene.cycles.caustics_reflective = False
			context.scene.cycles.caustics_refractive = False

			# higher = faster, though potentially noisier; this is a good balance
			context.scene.cycles.light_sampling_threshold = 0.1
			context.scene.cycles.max_bounces = 8
			context.scene.cycles.ao_bounces = 2
			context.scene.cycles.ao_bounces_render = 2

		# Renders faster at a (minor?) cost of the image output
		# TODO: given the output change, consider make a bool toggle for this
		bpy.context.scene.render.use_simplify = True	

class MCPREP_OT_add_mc_sky(bpy.types.Operator):
	"""Add sun lamp and time of day (dynamic) driver, setup sky with sun and moon"""
	bl_idname = "mcprep.add_mc_sky"
	bl_label = "Create MC Sky"
	bl_options = {'REGISTER', 'UNDO'}

	def enum_options(self, context: Context) -> List[tuple]:
		"""Dynamic set of enums to show based on engine"""
		engine = bpy.context.scene.render.engine
		enums = []
<<<<<<< HEAD
		if engine in ("CYCLES", "BLENDER_EEVEE"):
=======
		if bpy.app.version >= (2, 77) and engine in ("CYCLES", "BLENDER_EEVEE", "BLENDER_EEVEE_NEXT"):
>>>>>>> 16c171df
			enums.append((
				"world_shader",
				"Dynamic sky + shader sun/moon",
				"Import dynamic sky and shader-based sun and moon"))
		enums.append((
			"world_mesh",
			"Dynamic sky + mesh sun/moon",
			"Import dynamic sky and mesh sun and moon"))
		enums.append((
			"world_only",
			"Dynamic sky only",
			"Import dynamic sky, with no sun or moon"))
		enums.append((
			"world_static_mesh",
			"Static sky + mesh sun/moon",
			"Create static sky with mesh sun and moon"))
		enums.append((
			"world_static_only",
			"Static sky only",
			"Create static sky, with no sun or moon"))
		return enums

	world_type: bpy.props.EnumProperty(
		name="Sky type",
		description=(
			"Decide to improt dynamic (time/hour-controlled) vs static sky "
			"(daytime only), and the type of sun/moon (if any) to use"),
		items=enum_options)
	initial_time: bpy.props.EnumProperty(
		name="Set time (dynamic only)",
		description="Set initial time of day, only supported for dynamic sky types",
		items=(
			("8", "Morning", "Set initial time to 9am"),
			("12", "Noon", "Set initial time to 12pm"),
			("18", "Sunset", "Set initial time to 6pm"),
			("0", "Midnight", "Set initial time to 12am"),
			("6", "Sunrise", "Set initial time to 6am"))
	)
	add_clouds: bpy.props.BoolProperty(
		name="Add clouds",
		description="Add in a cloud mesh",
		default=True)
	remove_existing_suns: bpy.props.BoolProperty(
		name="Remove initial suns",
		description="Remove any existing sunlamps",
		default=True)

	def invoke(self, context, event):
		return context.window_manager.invoke_props_dialog(
			self, width=400 * util.ui_scale())

	def draw(self, context):
		self.layout.prop(self, "world_type")
		# self.layout.prop(self, "initial_time")
		# issue updating driver when set this way
		row = self.layout.row()
		row.prop(self, "add_clouds")
		row.prop(self, "remove_existing_suns")
		row = self.layout.row()
		row.label(
			text="Note: Dynamic skies use drivers, enable auto-run python scripts")

	track_function = "world_time"
	track_param = None
	@tracking.report_error
	def execute(self, context):
		# must be in object mode
		if context.mode != "OBJECT":
			bpy.ops.object.mode_set(mode="OBJECT")

		new_objs = []
		if self.remove_existing_suns:
			for lamp in context.scene.objects:
				if lamp.type not in ("LAMP", "LIGHT") or lamp.data.type != "SUN":
					continue
				util.obj_unlink_remove(lamp, True)

		engine = context.scene.render.engine
		wname = None
		if engine == "BLENDER_EEVEE" or engine == "BLENDER_EEVEE_NEXT":
			blend = "clouds_moon_sun_eevee.blend"
			wname = "MCprepWorldEevee"
		else:
			blend = "clouds_moon_sun.blend"
			wname = "MCprepWorldCycles"

		blendfile = os.path.join(
			os.path.dirname(__file__), "MCprep_resources", blend)

		prev_world = None
		if self.world_type in ("world_static_mesh", "world_static_only"):
			# Create world dynamically (previous, simpler implementation)
			new_sun = self.create_sunlamp(context)
			new_objs.append(new_sun)	
			bpy.ops.mcprep.world(skipUsage=True)  # do rest of sky setup

		elif engine == 'CYCLES' or engine == 'BLENDER_EEVEE' or engine == 'BLENDER_EEVEE_NEXT':
			if not os.path.isfile(blendfile):
				self.report(
					{'ERROR'},
					f"Source MCprep world blend file does not exist: {blendfile}")
				env.log(
					f"Source MCprep world blend file does not exist: {blendfile}")
				return {'CANCELLED'}
			if wname in bpy.data.worlds:
				prev_world = bpy.data.worlds[wname]
				prev_world.name = "-old"
			new_objs += self.create_dynamic_world(context, blendfile, wname)	

		if self.world_type in ("world_static_mesh", "world_mesh"):
			if not os.path.isfile(blendfile):
				self.report(
					{'ERROR'},
					f"Source MCprep world blend file does not exist: {blendfile}")
				env.log(
					f"Source MCprep world blend file does not exist: {blendfile}")
				return {'CANCELLED'}
			resource = f"{blendfile}/bpy.types.Object"

			util.bAppendLink(resource, "MoonMesh", False)
			non_empties = [
				ob for ob in context.selected_objects if ob.type != 'EMPTY']
			if non_empties:
				moonmesh = non_empties[0]
				tobj = get_time_object()
				if tobj != moonmesh:
					# Sometimes would error, see report -MfO6dDjpxFF4lfqqYGM
					moonmesh.parent = tobj
				new_objs.append(moonmesh)
			else:
				self.report({'WARNING'}, "Could not add moon")

			util.bAppendLink(resource, "SunMesh", False)
			non_empties = [
				ob for ob in context.selected_objects if ob.type != 'EMPTY']
			if non_empties:
				sunmesh = non_empties[0]
				tobj = get_time_object()
				if tobj != moonmesh:
					sunmesh.parent = tobj
				new_objs.append(sunmesh)
			else:
				self.report({'WARNING'}, "Could not add sun")

		if prev_world:
			bpy.data.worlds.remove(prev_world)

		if self.add_clouds:
			resource = blendfile + "/Object"
			util.bAppendLink(resource, "clouds", False)
			new_objs += list(context.selected_objects)
			if engine in ('BLENDER_RENDER', 'BLENDER_GAME'):
				materials = util.materialsFromObj(context.selected_objects)
				for mat in materials:
					mat.use_nodes = False
					mat.use_shadeless = False
					mat.translucency = 1

			# Now also increase camera render distance to see clouds
			cams = [obj for obj in bpy.data.objects if obj.type == "CAMERA"]
			for cam in cams:
				cam.data.clip_end = 1000  # 1000 matches explicitly to shader

		# ensure all new objects (lights, meshes, control objs) in same group
		if "mcprep_world" in util.collections():
			util.collections()["mcprep_world"].name = "mcprep_world_old"
		time_group = util.collections().new("mcprep_world")
		for obj in new_objs:
			time_group.objects.link(obj)

		self.track_param = self.world_type
		self.track_param = engine
		return {'FINISHED'}

	def create_sunlamp(self, context: Context) -> bpy.types.Object:
		"""Create new sun lamp from primitives"""
		newlamp = bpy.data.lights.new("Sun", "SUN")
		obj = bpy.data.objects.new("Sunlamp", newlamp)
		obj.location = (0, 0, 20)
		obj.rotation_euler[0] = 0.481711
		obj.rotation_euler[1] = 0.303687
		obj.rotation_euler[1] = 0.527089
		obj.data.energy = 1.0
		# obj.data.color
		util.obj_link_scene(obj, context)
		util.scene_update(context)
		if hasattr(obj, "use_contact_shadow"):
			obj.use_contact_shadow = True
		return obj

	def create_dynamic_world(self, context: Context, blendfile: Path, wname: str) -> List[bpy.types.Object]:
		"""Setup fpr creating a dynamic world and setting up driver targets"""
		resource = blendfile + "/World"
		obj_list = []

		global time_obj_cache
		if time_obj_cache:
			try:
				util.obj_unlink_remove(time_obj_cache, True, context)
			except Exception as e:
				print(f"Error, could not unlink time_obj_cache {time_obj_cache}")
				print(e)

		time_obj_cache = None  # force reset to use newer cache object

		# Append the world (and time control elements)
		util.bAppendLink(resource, wname, False)
		obj_list += list(context.selected_objects)

		if wname in bpy.data.worlds:
			context.scene.world = bpy.data.worlds[wname]
			context.scene.world["mcprep_world"] = True
		else:
			self.report({'ERROR'}, "Failed to import new world")
			env.log("Failed to import new world")

		# assign sun/moon shader accordingly
		use_shader = 1 if self.world_type == "world_shader" else 0
		for node in context.scene.world.node_tree.nodes:
			if node.type != "GROUP":
				continue
			node.inputs[3].default_value = use_shader

		# set initial times of day, if dynamic
		# time_obj = get_time_object()
		# time_obj["MCprepHour"] = float(self.initial_time)

		# # update drivers, needed if time has changed vs import source
		# if context.scene.world.node_tree.animation_data:
		#	# context.scene.world.node_tree.animation_data.drivers[0].update()
		#	drivers = context.scene.world.node_tree.animation_data.drivers[0]
		#	drivers.driver.variables[0].targets[0].id = time_obj
		#	# nope, still doesn't work.

		# if needed: create time object and setup drivers
		# if not time_obj:
		# 	env.log("Creating time_obj")
		# 	time_obj = bpy.data.objects.new('MCprep Time Control', None)
		# 	util.obj_link_scene(time_obj, context)
		# 	global time_obj_cache
		# 	time_obj_cache = time_obj
		# 	if hasattr(time_obj, "empty_draw_type"):  # 2.7
		# 		time_obj.empty_draw_type = 'SPHERE'
		# 	else:  # 2.8
		# 		time_obj.empty_display_type = 'SPHERE'
		# first, get the driver
		# if (not world.node_tree.animation_data
		# 		or not world.node_tree.animation_data.drivers
		# 		or not world.node_tree.animation_data.drivers[0].driver):
		# 	env.log("Could not get driver from imported dynamic world")
		# 	self.report({'WARNING'}, "Could not update driver for dynamic world")
		# 	driver = None
		# else:
		#	driver = world.node_tree.animation_data.drivers[0].driver
		# if driver and driver.variables[0].targets[0].id_type == 'OBJECT':
		#	driver.variables[0].targets[0].id = time_obj
		# add driver to control obj's x rotation

		return obj_list


class MCPREP_OT_time_set(bpy.types.Operator):
	"""Set the time affecting light, sun and moon position, similar to in-game commands"""
	bl_idname = "mcprep.time_set"
	bl_label = "Set time of day"
	bl_options = {'REGISTER', 'UNDO'}

	# subject center to place lighting around
	time_enum: bpy.props.EnumProperty(
		name="Time selection",
		description="Select between the different reflections",
		items=[
			("1000", "Day", "Time (day)=1,000, morning time"),
			("6000", "Noon", "Time=6,000, sun is at zenith"),
			# Approx matching resource:
			("12000", "Sunset", "Time=12,000, sun starts setting"),
			# matches command:
			("13000", "Night", "Time (night)=13,000"),
			# matches reference:
			("18000", "Midnight", "Time=18,000, moon at zenish"),
			("23000", "Sunrise", "Time set day=23,000, sun first visible")
		])
	day_offset: bpy.props.IntProperty(
		name="Day offset",
		description="Offset by number of days (ie +/- 24000*n)",
		default=0)

	def invoke(self, context, event):
		return context.window_manager.invoke_props_dialog(
			self, width=400 * util.ui_scale())

	def draw(self, context):
		self.layout.prop(self, "time_enum")
		self.layout.prop(self, "day_offset")
		self.layout.prop(self, "keyframe")

	@tracking.report_error
	def execute(self, context):
		new_time = 24 * self.day_offset
		new_time += int(self.time_enum)
		context.scene.mcprep_props.world_time = new_time
		if bpy.context.scene.tool_settings.use_keyframe_insert_auto:
			if not context.scene.animation_data:
				context.scene.animation_data_create()
			anim_data = context.scene.animation_data
			if not anim_data.action:
				ac = bpy.data.actions.new("SceneAnimation")
				anim_data.action = ac
			context.scene.mcprep_props.keyframe_insert(
				"world_time")

		return {'FINISHED'}


class MCPREP_OT_render_helper():
	render_queue = []
	render_queue_cleanup = []

	old_res_x = None
	old_res_y = None
	original_cam = None

	filepath = None

	rendered_count = 0
	rendering = False
	current_render = {}
	prior_frame = {}
	previews = []
	open_folder = False

	def cleanup_scene(self):
		# Clean up
		env.log("Cleanup pano rendering")
		for i in range(len(self.render_queue_cleanup)):
			util.obj_unlink_remove(self.render_queue_cleanup[i]["camera"], True)

		bpy.context.scene.render.resolution_x = self.old_res_x
		bpy.context.scene.render.resolution_y = self.old_res_y
		bpy.context.scene.camera = self.original_cam

		self.rendered_count = 0

		# Attempt to remove self from handlers.
		try:
			bpy.app.handlers.render_cancel.remove(self.cancel_render)
			bpy.app.handlers.render_complete.remove(self.render_next_in_queue)
		except ValueError as e:
			print("Failed to remove handler:", e)

		self.rendering = False
		self.render_queue_cleanup = []

		self.display_current(use_rendered=True)
		for img in self.previews:
			bpy.data.images.remove(img)

		if self.open_folder:
			bpy.ops.mcprep.openfolder(folder=self.filepath)

	def create_panorama_cam(self, name: str, camera_data: Camera, rot: VectorType, loc: VectorType) -> bpy.types.Object:
		"""Create a camera"""

		camera = bpy.data.objects.new(name, camera_data)
		camera.rotation_euler = rot
		camera.location = loc
		util.obj_link_scene(camera)
		return camera

	def cancel_render(self, scene) -> None:
		env.log("Cancelling pano render queue")
		self.render_queue = []
		self.cleanup_scene()

	def display_current(self, use_rendered: bool=False) -> None:
		"""Display the most recent image in a window."""
		if self.rendered_count == 0:
			bpy.ops.render.view_show("INVOKE_DEFAULT")

		# Set up the window as needed.
		area = None
		for window in reversed(bpy.context.window_manager.windows):
			this_area = window.screen.areas[0]
			if this_area.type == "IMAGE_EDITOR":
				area = this_area
				break
		if not area:
			print("Could not fetch area tod isplay interim pano render")
			return

		if self.rendering:
			header_text = f"Pano render in progress: {self.rendered_count}/6 done"
		else:
			header_text = "Pano render finished"

		env.log(header_text)
		area.header_text_set(header_text)
		area.show_menus = False

		if use_rendered:
			img = bpy.data.images.get("Render Result")
			if img:
				area.spaces[0].image = img
		elif self.rendered_count > 0 and self.prior_frame:
			path = os.path.join(self.filepath, self.prior_frame["filename"])
			print(path)
			if not os.path.isfile(path):
				print("Failed to find pano frame to load preview")
			elif area:
				img = bpy.data.images.load(path)  # DO cleanup.
				area.spaces[0].image = img
				self.previews.append(img)

		for region in area.regions:
			region.tag_redraw()

	def render_next_in_queue(self, scene, dummy):
		"""Render the next image in the queue"""
		if not self.rendering:
			self.rendering = True  # The initial call.
		else:
			self.rendered_count += 1
			self.prior_frame = self.current_render

		if not self.render_queue:
			env.log("Finished pano render queue")
			self.cleanup_scene()
			return

		self.current_render = self.render_queue.pop()
		file_name = self.current_render["filename"]

		bpy.context.scene.camera = self.current_render["camera"]

		bpy.context.scene.render.filepath = os.path.join(
			self.filepath, file_name)

		env.log(f"Starting pano render {file_name}")
		self.display_current()

		bpy.app.timers.register(
			render_pano_frame_timer, first_interval=0.05, persistent=False)


render_helper = MCPREP_OT_render_helper()


def init_render_timer() -> None:
	"""Helper for pano renders to offset the start of the queue from op run."""
	env.log("Initial render timer started pano queue")
	render_helper.render_next_in_queue(None, None)


def render_pano_frame_timer() -> None:
	"""Pano render timer callback, giving a chance to refresh display."""
	bpy.ops.render.render(
		'EXEC_DEFAULT', write_still=True, use_viewport=False)


class MCPREP_OT_render_panorama(bpy.types.Operator, ExportHelper):
	"""Render the Panorama images for a texture Pack"""
	bl_idname = "mcprep.render_panorama"
	bl_label = "Render Panorama"
	bl_description = "Render Panorama for texture Pack"
	bl_options = {'REGISTER', 'UNDO'}

	panorama_resolution: bpy.props.IntProperty(
		name="Render resolution",
		description="The resolution of the output images",
		default=1024
	)
	open_folder: bpy.props.BoolProperty(
		name="Open folder when done",
		description="Open the output folder when render completes",
		default=False)

	filepath: bpy.props.StringProperty(subtype='DIR_PATH')
	filename_ext = ""  # Not used, but required by ExportHelper.

	def draw(self, context):
		col = self.layout.column()
		col.scale_y = 0.8
		col.label(text="Pick the output folder")
		col.label(text="to place pano images.")
		self.layout.prop(self, "panorama_resolution")
		self.layout.prop(self, "open_folder")

	def execute(self, context):
		# Save old Values
		render_helper.original_cam = bpy.context.scene.camera
		render_helper.old_res_x = bpy.context.scene.render.resolution_x
		render_helper.old_res_y = bpy.context.scene.render.resolution_y
		render_helper.filepath = self.filepath
		render_helper.open_folder = self.open_folder

		camera_data = bpy.data.cameras.new(name="panorama_cam")
		camera_data.angle = math.pi / 2

		pi_half = math.pi / 2
		orig_pos = render_helper.original_cam.location
		render_helper.render_queue.append({
			"camera": render_helper.create_panorama_cam(
				"panorama_0", camera_data, (pi_half, 0.0, 0.0), orig_pos),
			"filename": "panorama_0.png"
		})
		render_helper.render_queue.append({
			"camera": render_helper.create_panorama_cam(
				"panorama_1", camera_data, (pi_half, 0.0, math.pi + pi_half), orig_pos),
			"filename": "panorama_1.png"
		})
		render_helper.render_queue.append({
			"camera": render_helper.create_panorama_cam(
				"panorama_2", camera_data, (pi_half, 0.0, math.pi), orig_pos),
			"filename": "panorama_2.png"
		})
		render_helper.render_queue.append({
			"camera": render_helper.create_panorama_cam(
				"panorama_3", camera_data, (pi_half, 0.0, pi_half), orig_pos),
			"filename": "panorama_3.png"
		})
		render_helper.render_queue.append({
			"camera": render_helper.create_panorama_cam(
				"panorama_4", camera_data, (math.pi, 0.0, 0.0), orig_pos),
			"filename": "panorama_4.png"
		})
		render_helper.render_queue.append({
			"camera": render_helper.create_panorama_cam(
				"panorama_5", camera_data, (0.0, 0.0, 0.0), orig_pos),
			"filename": "panorama_5.png"
		})

		render_helper.render_queue_cleanup = render_helper.render_queue.copy()

		# Do the renderage
		bpy.context.scene.render.resolution_x = self.panorama_resolution
		bpy.context.scene.render.resolution_y = self.panorama_resolution
		bpy.app.handlers.render_cancel.append(render_helper.cancel_render)
		bpy.app.handlers.render_complete.append(render_helper.render_next_in_queue)

		render_helper.display_current()

		bpy.app.timers.register(
			init_render_timer, first_interval=0.05, persistent=False)

		return {'FINISHED'}


# -----------------------------------------------------------------------------
# Above for UI
# Below for register
# -----------------------------------------------------------------------------


classes = (
	MCPREP_OT_open_jmc2obj,
	MCPREP_OT_install_jmc2obj,
	MCPREP_OT_open_mineways,
	MCPREP_OT_install_mineways,
	MCPREP_OT_prep_world,
	MCPREP_OT_add_mc_sky,
	MCPREP_OT_time_set,
	MCPREP_OT_import_world_split,
	MCPREP_OT_render_panorama,
)


def register():
	for cls in classes:
		bpy.utils.register_class(cls)


def unregister():
	for cls in reversed(classes):
		bpy.utils.unregister_class(cls)<|MERGE_RESOLUTION|>--- conflicted
+++ resolved
@@ -938,11 +938,7 @@
 		"""Dynamic set of enums to show based on engine"""
 		engine = bpy.context.scene.render.engine
 		enums = []
-<<<<<<< HEAD
-		if engine in ("CYCLES", "BLENDER_EEVEE"):
-=======
-		if bpy.app.version >= (2, 77) and engine in ("CYCLES", "BLENDER_EEVEE", "BLENDER_EEVEE_NEXT"):
->>>>>>> 16c171df
+		if engine in ("CYCLES", "BLENDER_EEVEE", "BLENDER_EEVEE_NEXT"):
 			enums.append((
 				"world_shader",
 				"Dynamic sky + shader sun/moon",
