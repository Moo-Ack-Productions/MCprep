--- conflicted
+++ resolved
@@ -16,12 +16,9 @@
 #
 # ##### END GPL LICENSE BLOCK #####
 
-<<<<<<< HEAD
 import enum
-=======
 from dataclasses import fields
 from enum import Enum, auto
->>>>>>> 5ba5556f
 import os
 import math
 from pathlib import Path
