--- conflicted
+++ resolved
@@ -19,13 +19,9 @@
 import os
 import time
 
+# library imports
 import bpy
-<<<<<<< HEAD
 from bpy.types import Context, UILayout
-
-import os
-=======
->>>>>>> 99ebce85
 
 # addon imports
 from . import addon_updater_ops
@@ -386,13 +382,8 @@
 			"Default path to the meshswap asset file, for "
 			"meshswapable objects and groups"),
 		subtype='FILE_PATH',
-<<<<<<< HEAD
 		default=f"{scriptdir}/MCprep_resources/mcprep_meshSwap.blend")
 	entity_path = bpy.props.StringProperty(
-=======
-		default=scriptdir + "/MCprep_resources/mcprep_meshSwap.blend")
-	entity_path: bpy.props.StringProperty(
->>>>>>> 99ebce85
 		name="Entity path",
 		description="Default path to the entity asset file, for entities",
 		subtype='FILE_PATH',
@@ -401,19 +392,13 @@
 		name="Mob path",
 		description="Default folder for rig loads/spawns in new blender instances",
 		subtype='DIR_PATH',
-<<<<<<< HEAD
 		default=f"{scriptdir}/MCprep_resources/rigs/")
 	custom_texturepack_path = bpy.props.StringProperty(
-=======
-		default=scriptdir + "/MCprep_resources/rigs/")
-	custom_texturepack_path: bpy.props.StringProperty(
->>>>>>> 99ebce85
 		name="Texture pack path",
 		description=(
 			"Path to a folder containing resources and textures to use "
 			"with material prepping"),
 		subtype='DIR_PATH',
-<<<<<<< HEAD
 		default=f"{scriptdir}/MCprep_resources/resourcepacks/mcprep_default/")
 	skin_path = bpy.props.StringProperty(
 		name="Skin path",
@@ -426,20 +411,6 @@
 		subtype='DIR_PATH',
 		default=f"{scriptdir}/MCprep_resources/effects/")
 	world_obj_path = bpy.props.StringProperty(
-=======
-		default=scriptdir + "/MCprep_resources/resourcepacks/mcprep_default/")
-	skin_path: bpy.props.StringProperty(
-		name="Skin path",
-		description="Folder for skin textures, used in skin swapping",
-		subtype='DIR_PATH',
-		default=scriptdir + "/MCprep_resources/skins/")
-	effects_path: bpy.props.StringProperty(
-		name="Effects path",
-		description="Folder for effects blend files and assets",
-		subtype='DIR_PATH',
-		default=scriptdir + "/MCprep_resources/effects/")
-	world_obj_path: bpy.props.StringProperty(
->>>>>>> 99ebce85
 		name="World Folder",
 		description=(
 			"Default folder for opening world objs from programs "
@@ -2109,7 +2080,7 @@
 	for cls in reversed(classes):
 		bpy.utils.unregister_class(cls)
 
-	elif hasattr(bpy.types, "VIEW3D_MT_add"):  # 2.8
+	if hasattr(bpy.types, "VIEW3D_MT_add"):  # 2.8
 		bpy.types.VIEW3D_MT_add.remove(draw_mcprepadd)
 
 	if hasattr(bpy.types, "IMAGE_MT_uvs"):  # 2.8 *and* 2.7
