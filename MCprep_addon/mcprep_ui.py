--- conflicted
+++ resolved
@@ -453,138 +453,6 @@
 
 
 class MCPREP_PT_world_imports(bpy.types.Panel):
-<<<<<<< HEAD
-    """World importing related settings and tools"""
-    bl_label = "World Imports"
-    bl_space_type = 'VIEW_3D'
-    bl_region_type = 'TOOLS' if not util.bv28() else 'UI'
-    # bl_context = "objectmode"
-    bl_category = "MCprep"
-
-    def draw(self, context):
-        addon_prefs = util.get_user_preferences(context)
-        scn_props = context.scene.mcprep_props
-
-        # check for update in background thread if appropraite
-        addon_updater_ops.check_for_update_background()
-
-        layout = self.layout
-        split = layout.split()
-        col = split.column(align=True)
-        row = col.row()
-        row.label(text="World exporter")
-        row.operator("mcprep.open_help", text="", icon="QUESTION", emboss=False).url = \
-            "https://theduckcow.com/dev/blender/mcprep/mcprep-minecraft-world-imports/"
-        split = layout.split()
-        col = split.column(align=True)
-        row = col.row(align=True)
-        row.prop(addon_prefs, "MCprep_exporter_type", expand=True)
-        row = col.row(align=True)
-        if addon_prefs.MCprep_exporter_type == "(choose)":
-            row.operator("mcprep.open_jmc2obj",
-                         text="Select exporter!", icon='ERROR')
-            row.enabled = False
-        elif addon_prefs.MCprep_exporter_type == "Mineways":
-            row.operator("mcprep.open_mineways")
-        else:
-            row.operator("mcprep.open_jmc2obj")
-
-        wpath = addon_prefs.world_obj_path
-        if util.bv28():
-            # custom operator for splitting via mats after importing
-            col.operator("mcprep.import_world_split",
-                         text="OBJ world import").filepath = wpath
-        else:
-            col.operator("import_scene.obj",
-                         text="OBJ world import").filepath = wpath
-
-        split = layout.split()
-        col = split.column(align=True)
-        col.label(text="MCprep tools")
-        row = col.row(align=True)
-        col.operator("mcprep.prep_materials", text="Prep Materials")
-        p = col.operator("mcprep.swap_texture_pack")
-        p.filepath = context.scene.mcprep_texturepack_path
-        if context.mode == "OBJECT":
-            col.operator("mcprep.meshswap", text="Mesh Swap")
-            if addon_prefs.MCprep_exporter_type == "(choose)":
-                col.label(text="Select exporter!", icon='ERROR')
-        if context.mode == 'EDIT_MESH':
-            col.operator("mcprep.scale_uv")
-            col.operator("mcprep.select_alpha_faces")
-
-        # the UV's pixels into actual 3D geometry (but same material, or modified to fit)
-        #col.operator("object.solidify_pixels", text="Solidify Pixels", icon='MOD_SOLIDIFY')
-        split = layout.split()
-        col = split.column(align=True)
-
-        # Advanced material settings
-        view27 = ['TEXTURED', 'MATEIRAL', 'RENDERED']
-        view28 = ['SOLID', 'MATERIAL', 'RENDERED']
-        if not util.bv28() and util.viewport_textured(context) is True and \
-                util.get_preferences(context).system.use_mipmaps is False and \
-                context.space_data.viewport_shade in view27:
-            row = col.row(align=True)
-            row.enabled = False
-            row.operator("mcprep.improve_ui",
-                         text="(UI already improved)", icon='SETTINGS')
-        elif util.bv28() and util.viewport_textured(context) is True and \
-                context.scene.display.shading.type in view28 and \
-                context.scene.display.shading.color_type != "TEXTURE" and \
-                context.scene.display.shading.background_type == "WORLD":
-            row = col.row(align=True)
-            row.enabled = False
-            row.operator("mcprep.improve_ui",
-                         text="(UI already improved)", icon='SETTINGS')
-        else:
-            col.operator("mcprep.improve_ui",
-                         text="Improve UI", icon='SETTINGS')
-
-        row = col.row(align=True)
-        if not scn_props.show_settings_material:
-            row.prop(scn_props, "show_settings_material",
-                     text="Advanced", icon="TRIA_RIGHT")
-            row.operator("mcprep.open_preferences",
-                         text="", icon="PREFERENCES").tab = "settings"
-        else:
-            row.prop(scn_props, "show_settings_material",
-                     text="Advanced", icon="TRIA_DOWN")
-            row.operator("mcprep.open_preferences",
-                         text="", icon="PREFERENCES").tab = "settings"
-            box = col.box()
-            b_row = box.row()
-            b_col = b_row.column(align=False)
-            b_col.label(text="Texture pack folder")
-            row = b_col.row(align=True)
-            row.prop(context.scene, "mcprep_texturepack_path", text="")
-            row.operator("mcprep.reset_texture_path",
-                         text="", icon=LOAD_FACTORY)
-
-            b_row = box.row()
-            b_col = b_row.column(align=True)
-            b_col.operator("mcprep.replace_missing_textures")
-            b_col.operator("mcprep.animate_textures")
-            # TODO: operator to make all local, all packed, or set to other location
-            b_col.operator("mcprep.combine_materials",
-                           text="Combine Materials").selection_only = True
-            if bpy.app.version > (2, 77):
-                b_col.operator("mcprep.combine_images", text="Combine Images")
-
-            b_col.label(text="Meshswap source:")
-            subrow = b_col.row(align=True)
-            subrow.prop(context.scene, "meshswap_path", text="")
-            subrow.operator("mcprep.meshswap_path_reset",
-                            icon=LOAD_FACTORY, text="")
-            if not os.path.isfile(bpy.path.abspath(context.scene.meshswap_path)):
-                b_col.label(text="MeshSwap file not found", icon="ERROR")
-
-        layout = self.layout  # clear out the box formatting
-        split = layout.split()
-        row = split.row(align=True)
-
-        # show update ready if available
-        addon_updater_ops.update_notice_box_ui(self, context)
-=======
 	"""World importing related settings and tools"""
 	bl_label = "World Imports"
 	bl_space_type = 'VIEW_3D'
@@ -713,7 +581,6 @@
 
 		# show update ready if available
 		addon_updater_ops.update_notice_box_ui(self, context)
->>>>>>> 0debeebc
 
 
 class MCPREP_PT_bridge(bpy.types.Panel):
@@ -881,252 +748,6 @@
 
 
 class MCPREP_PT_spawn(bpy.types.Panel):
-<<<<<<< HEAD
-    """MCprep panel for mob spawning"""
-    bl_label = "Spawner"
-    bl_space_type = "VIEW_3D"
-    bl_region_type = 'TOOLS' if not util.bv28() else 'UI'
-    bl_category = "MCprep"
-
-    def draw(self, context):
-        if context.mode != "OBJECT":
-            col = self.layout.column(align=True)
-            col.label(text="Enter object mode", icon="ERROR")
-            col.label(text="to use spawner", icon="BLANK1")
-            col.operator("object.mode_set").mode = "OBJECT"
-            col.label(text="")
-            return
-        row = self.layout.row(align=True)
-        row.prop(context.scene.mcprep_props, "spawn_mode", expand=True)
-        row.operator("mcprep.open_help", text="", icon="QUESTION"
-                     ).url = "https://theduckcow.com/dev/blender/mcprep/mcprep-spawner/"
-        addon_updater_ops.check_for_update_background()
-        if context.scene.mcprep_props.spawn_mode == "mob":
-            self.mob_spawner(context)
-        elif context.scene.mcprep_props.spawn_mode == "meshswap":
-            self.meshswap(context)
-        elif context.scene.mcprep_props.spawn_mode == "item":
-            self.item_spawner(context)
-
-    def mob_spawner(self, context):
-        scn_props = context.scene.mcprep_props
-
-        layout = self.layout
-        split = layout.split()
-        col = split.column(align=True)
-
-        row = col.row()
-        row.prop(scn_props, "spawn_rig_category", text="")
-        if scn_props.mob_list:
-            row = col.row()
-            row.template_list("MCPREP_UL_mob", "",
-                              scn_props, "mob_list",
-                              scn_props, "mob_list_index",
-                              rows=4)
-        elif scn_props.mob_list_all:
-            box = col.box()
-            b_row = box.row()
-            b_row.label(text="")
-            b_col = box.column()
-            b_col.scale_y = 0.7
-            b_col.label(text="No mobs in category,")
-            b_col.label(text="install a rig below or")
-            b_col.label(text="copy file to folder.")
-            b_row = box.row()
-            b_row.label(text="")
-        else:
-            box = col.box()
-            b_row = box.row()
-            b_row.label(text="No mobs loaded")
-            b_row = box.row()
-            b_row.scale_y = 2
-            b_row.operator("mcprep.reload_spawners",
-                           text="Reload assets", icon="ERROR")
-
-        # get which rig is selected
-        if scn_props.mob_list:
-            name = scn_props.mob_list[scn_props.mob_list_index].name
-            mcmob_type = scn_props.mob_list[scn_props.mob_list_index].mcmob_type
-        else:
-            name = ""
-            mcmob_type = ""
-        # col.label(text=scn_props.mob_list[scn_props.mob_list_index].name)  # datapass.split(":/:")[0])
-        col = layout.column(align=True)
-        row = col.row(align=True)
-        row.scale_y = 1.5
-        row.enabled = len(scn_props.mob_list) > 0
-        p = row.operator("mcprep.mob_spawner", text="Spawn "+name)
-        if mcmob_type:
-            p.mcmob_type = mcmob_type
-        p = col.operator("mcprep.mob_install_menu")
-        p.mob_category = scn_props.spawn_rig_category
-
-        split = layout.split()
-        col = split.column(align=True)
-        row = col.row(align=True)
-        if not scn_props.show_settings_spawner:
-            row.prop(scn_props, "show_settings_spawner",
-                     text="Advanced", icon="TRIA_RIGHT")
-            row.operator("mcprep.open_preferences",
-                         text="", icon="PREFERENCES").tab = "settings"
-        else:
-            row.prop(scn_props, "show_settings_spawner",
-                     text="Advanced", icon="TRIA_DOWN")
-            row.operator("mcprep.open_preferences",
-                         text="", icon="PREFERENCES").tab = "settings"
-            box = col.box()
-            b_row = box.row()
-            b_col = b_row.column(align=False)
-            b_col.label(text="Mob spawner folder")
-            subrow = b_col.row(align=True)
-            subrow.prop(context.scene, "mcprep_mob_path", text="")
-            subrow.operator("mcprep.spawn_path_reset",
-                            icon=LOAD_FACTORY, text="")
-            b_row = box.row()
-            b_col = b_row.column(align=True)
-            b_col.operator("mcprep.openfolder", text="Open mob folder"
-                           ).folder = context.scene.mcprep_mob_path
-
-            if not scn_props.mob_list:
-                b_col.operator("mcprep.mob_install_icon")
-            else:
-                icon_index = scn_props.mob_list[scn_props.mob_list_index].index
-                if "mob-{}".format(icon_index) in conf.preview_collections["mobs"]:
-                    b_col.operator("mcprep.mob_install_icon",
-                                   text="Change mob icon")
-                else:
-                    b_col.operator("mcprep.mob_install_icon")
-            b_col.operator("mcprep.mob_uninstall")
-            b_col.operator("mcprep.reload_mobs", text="Reload mobs")
-            b_col.label(text=mcmob_type)
-
-    def meshswap(self, context):
-        scn_props = context.scene.mcprep_props
-
-        layout = self.layout
-        split = layout.split()
-        col = split.column(align=True)
-
-        if scn_props.meshswap_list:
-            col.template_list("MCPREP_UL_meshswap", "",
-                              scn_props, "meshswap_list",
-                              scn_props, "meshswap_list_index",
-                              rows=4)
-            # col.label(text=datapass.split("/")[0])
-        elif not os.path.isfile(bpy.path.abspath(context.scene.meshswap_path)):
-            box = col.box()
-            b_row = box.row()
-            b_row.label(text="Meshswap file not found")
-            b_row = box.row()
-            b_row.scale_y = 2
-            b_row.operator("mcprep.meshswap_path_reset", icon=LOAD_FACTORY,
-                           text="Reset meshswap path")
-        else:
-            box = col.box()
-            b_row = box.row()
-            b_row.label(text="No blocks loaded")
-            b_row = box.row()
-            b_row.scale_y = 2
-            b_row.operator("mcprep.reload_spawners",
-                           text="Reload assets", icon="ERROR")
-
-        col = layout.column(align=True)
-        row = col.row()
-        row.scale_y = 1.5
-        row.enabled = len(scn_props.meshswap_list) > 0
-        if scn_props.meshswap_list:
-            name = scn_props.meshswap_list[scn_props.meshswap_list_index].name
-            block = scn_props.meshswap_list[scn_props.meshswap_list_index].block
-            p = row.operator("mcprep.meshswap_spawner", text="Place: "+name)
-            p.block = block
-            p.location = util.get_cuser_location(context)
-        else:
-            row.operator("mcprep.meshswap_spawner", text="Place block")
-        # something to directly open meshswap file??
-
-        split = layout.split()
-        col = split.column(align=True)
-        row = col.row(align=True)
-
-        if not scn_props.show_settings_spawner:
-            col.prop(scn_props, "show_settings_spawner",
-                     text="Advanced", icon="TRIA_RIGHT")
-        else:
-            col.prop(scn_props, "show_settings_spawner",
-                     text="Advanced", icon="TRIA_DOWN")
-            box = col.box()
-            b_row = box.row()
-            b_col = b_row.column(align=False)
-            b_col.label(text="Meshswap file")
-            subrow = b_col.row(align=True)
-            subrow.prop(context.scene, "meshswap_path", text="")
-            subrow.operator("mcprep.meshswap_path_reset",
-                            icon=LOAD_FACTORY, text="")
-            if not os.path.isfile(bpy.path.abspath(context.scene.meshswap_path)):
-                b_col.label(text="MeshSwap file not found", icon="ERROR")
-            b_row = box.row()
-            b_col = b_row.column(align=True)
-            b_col.operator("mcprep.reload_meshswap")
-
-    def item_spawner(self, context):
-        """Code for drawing the item spawner"""
-        scn_props = context.scene.mcprep_props
-
-        layout = self.layout
-        split = layout.split()
-        col = split.column(align=True)
-
-        if scn_props.item_list:
-            col.template_list("MCPREP_UL_item", "",
-                              scn_props, "item_list",
-                              scn_props, "item_list_index",
-                              rows=4)
-            col = layout.column(align=True)
-            row = col.row(align=True)
-            row.scale_y = 1.5
-            name = scn_props.item_list[scn_props.item_list_index].name
-            row.operator("mcprep.spawn_item", text="Place: "+name)
-            row = col.row(align=True)
-            row.operator("mcprep.spawn_item_file")
-        else:
-            box = col.box()
-            b_row = box.row()
-            b_row.label(text="No items loaded")
-            b_row = box.row()
-            b_row.scale_y = 2
-            b_row.operator("mcprep.reload_spawners",
-                           text="Reload assets", icon="ERROR")
-
-            col = layout.column(align=True)
-            col.enabled = False
-            row = col.row(align=True)
-            row.scale_y = 1.5
-            row.operator("mcprep.spawn_item", text="Place item")
-            row = col.row(align=True)
-            row.operator("mcprep.spawn_item_file")
-
-        split = layout.split()
-        col = split.column(align=True)
-        row = col.row(align=True)
-
-        if not scn_props.show_settings_spawner:
-            col.prop(scn_props, "show_settings_spawner",
-                     text="Advanced", icon="TRIA_RIGHT")
-        else:
-            col.prop(scn_props, "show_settings_spawner",
-                     text="Advanced", icon="TRIA_DOWN")
-            box = col.box()
-            b_row = box.row()
-            b_col = b_row.column(align=False)
-            b_col.label(text="Resource pack")
-            subrow = b_col.row(align=True)
-            subrow.prop(context.scene, "mcprep_texturepack_path", text="")
-            subrow.operator("mcprep.reset_texture_path",
-                            icon=LOAD_FACTORY, text="")
-            b_row = box.row()
-            b_col = b_row.column(align=True)
-            b_col.operator("mcprep.reload_items")
-=======
 	"""MCprep panel for mob spawning"""
 	bl_label = "Spawner"
 	bl_space_type = "VIEW_3D"
@@ -1378,7 +999,6 @@
 			b_row = box.row()
 			b_col = b_row.column(align=True)
 			b_col.operator("mcprep.reload_items")
->>>>>>> 0debeebc
 
 
 # -----------------------------------------------------------------------------
