--- conflicted
+++ resolved
@@ -1359,11 +1359,7 @@
 		row = col.row(align=True)
 		row.scale_y = 1.5
 		name = scn_props.item_list[scn_props.item_list_index].name
-<<<<<<< HEAD
 		row.operator("mcprep.spawn_item", text=f"Place: {name}")
-=======
-		row.operator("mcprep.spawn_item", text=env.translate_str(TE.PLACE) + name)
->>>>>>> 606084f0
 		row = col.row(align=True)
 		row.operator("mcprep.spawn_item_file")
 	else:
@@ -1459,11 +1455,7 @@
 	if scn_props.entity_list:
 		name = scn_props.entity_list[scn_props.entity_list_index].name
 		entity = scn_props.entity_list[scn_props.entity_list_index].entity
-<<<<<<< HEAD
 		p = row.operator("mcprep.entity_spawner", text=f"Spawn: {name}")
-=======
-		p = row.operator("mcprep.entity_spawner", text=env.translate_str(TE.SPAWN) + name)
->>>>>>> 606084f0
 		p.entity = entity
 	else:
 		row.operator("mcprep.entity_spawner", text=TE.SPAWN_ENTITY)
