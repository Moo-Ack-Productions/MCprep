--- conflicted
+++ resolved
@@ -24,10 +24,7 @@
 import random
 import re
 import subprocess
-<<<<<<< HEAD
 from subprocess import Popen, PIPE
-=======
->>>>>>> f1016f0b
 
 import bpy
 
