--- conflicted
+++ resolved
@@ -33,7 +33,6 @@
 from .. import util
 from .. import tracking
 from ..materials import generate
-
 
 
 # -----------------------------------------------------------------------------
@@ -106,28 +105,7 @@
 	return [verts, edges, faces]
 
 
-<<<<<<< HEAD
 def add_material(name: str="material", path: str="") -> Material:
-	""" TODO ???
-	Creates a simple material with an image texture from path."""
-	env.log(f"{name}: {path}", vv_only=True)
-	mat = bpy.data.materials.new(name=name)
-	mat.blend_method = 'CLIP'
-	mat.shadow_method = 'CLIP'
-	mat.use_nodes = True
-	matnodes = mat.node_tree.nodes
-
-	tex = matnodes.new('ShaderNodeTexImage')
-	if os.path.isfile(path):
-		img = bpy.data.images.load(path, check_existing=True)
-		tex.image = img
-	tex.interpolation = 'Closest'
-
-	shader = matnodes['Principled BSDF']
-	mat.node_tree.links.new(shader.inputs['Base Color'], tex.outputs['Color'])
-	mat.node_tree.links.new(shader.inputs['Alpha'], tex.outputs['Alpha'])
-=======
-def add_material(name="material", path=""):
 	"""Creates a simple material with an image texture from path."""
 	cur_mats = list(bpy.data.materials)
 	res = bpy.ops.mcprep.load_material(filepath=path, skipUsage=True)
@@ -141,7 +119,6 @@
 		return None
 
 	mat = new_mats[0]
->>>>>>> 99ebce85
 	return mat
 
 
