--- conflicted
+++ resolved
@@ -49,14 +49,14 @@
 		bpy.ops.mcprep.reload_meshswap()
 		bpy.ops.mcprep.reload_mobs()
 		bpy.ops.mcprep.reload_items()
-<<<<<<< HEAD
+
 		bpy.ops.mcprep.reload_entities()
-=======
+
 
 		# to prevent re-drawing "load spawners!" if any one of the above
 		# loaded nothing for any reason.
 		conf.loaded_all_spawners = True
->>>>>>> 24511a5b
+
 		return {'FINISHED'}
 
 
