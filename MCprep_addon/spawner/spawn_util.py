--- conflicted
+++ resolved
@@ -44,8 +44,6 @@
 # Icon backwards compatibility.
 COLL_ICON = 'OUTLINER_COLLECTION' if util.bv30() else 'COLLECTION_NEW'
 
-<<<<<<< HEAD
-=======
 
 class VariationProp:
 	def color_items(self, context: Context) -> List[Tuple[str,str,str]]:
@@ -325,7 +323,6 @@
 			layout.label(text="This mob doesn't has any variant to swap skin yet")
 		elif mob_type == "Player":
 			layout.label(text="Please use Player for this")
->>>>>>> 75d98010
 
 # -----------------------------------------------------------------------------
 # Reusable functions for spawners
