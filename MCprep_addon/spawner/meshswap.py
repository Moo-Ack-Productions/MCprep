--- conflicted
+++ resolved
@@ -88,8 +88,8 @@
 			for itm in context.scene.mcprep_props.meshswap_list]
 
 
-<<<<<<< HEAD
-=======
+
+
 def move_assets_to_excluded_layer(context, collections):
 	"""Utility to move source collections to excluded layer to not be rendered"""
 	initial_view_coll = context.view_layer.active_layer_collection
@@ -107,7 +107,7 @@
 		initial_view_coll.collection.children.unlink(grp)
 
 
->>>>>>> 5bca2dd0
+
 def update_meshswap_path(self, context):
 	"""for UI list path callback"""
 	conf.log("Updating meshswap path", vv_only=True)
