# ##### BEGIN GPL LICENSE BLOCK #####
#
#  This program is free software; you can redistribute it and/or
#  modify it under the terms of the GNU General Public License
#  as published by the Free Software Foundation; either version 2
#  of the License, or (at your option) any later version.
#
#  This program is distributed in the hope that it will be useful,
#  but WITHOUT ANY WARRANTY; without even the implied warranty of
#  MERCHANTABILITY or FITNESS FOR A PARTICULAR PURPOSE.  See the
#  GNU General Public License for more details.
#
#  You should have received a copy of the GNU General Public License
#  along with this program; if not, write to the Free Software Foundation,
#  Inc., 51 Franklin Street, Fifth Floor, Boston, MA 02110-1301, USA.
#
# ##### END GPL LICENSE BLOCK #####

import os
from pathlib import Path
import bpy

# check if custom preview icons available
try:
	import bpy.utils.previews
except:
	print("MCprep: No custom icons in this blender instance")
	pass

# -----------------------------------------------------------------------------
# ADDON GLOBAL VARIABLES AND INITIAL SETTINGS
# -----------------------------------------------------------------------------

class MCprepEnv:
	def __init__(self, dev_build: bool=False, verbose: bool=False):
		self.dev_build: bool = dev_build
		self.verbose: bool = verbose
		self.very_verbose: bool = dev_build

		self.data = None
		self.json_data = None
		self.json_path: Path = Path(os.path.dirname(__file__), "MCprep_resources", "mcprep_data.json")
		self.json_path_update: Path = Path(os.path.dirname(__file__), "MCprep_resources", "mcprep_data_update.json")

		# if new update file found from install, replace old one with new
		if self.json_path_update.exists():
			self.json_path_update.replace(self.json_path)

		# lazy load json, ie only load it when needed (util function defined)

		# -----------------------------------------------
		# For preview icons
		# -----------------------------------------------

		self.use_icons: bool = True
		self.preview_collections: dict = {}

		# -----------------------------------------------
		# For initializing the custom icons
		# -----------------------------------------------
		self.icons_init()

		# -----------------------------------------------
		# For cross-addon lists
		# -----------------------------------------------

		# To ensure shift-A starts drawing sub menus after pressing load all spawns
		# as without this, if any one of the spawners loads nothing (invalid folder,
		# no blend files etc), then it would continue to ask to reload spanwers.
		self.loaded_all_spawners: bool = False

		self.skin_list: list = []  # each is: [ basename, path ]
		self.rig_categories: list = []  # simple list of directory names
		self.entity_list: list = []

		# -----------------------------------------------
		# Matieral sync cahce, to avoid repeat lib reads
		# -----------------------------------------------

		# list of material names, each is a string. None by default to indicate
		# that no reading has occurred. If lib not found, will update to [].
		# If ever changing the resource pack, should also reset to None.
		self.material_sync_cache = None

	# -----------------------------------------------------------------------------
	# ICONS INIT
	# -----------------------------------------------------------------------------


	def icons_init(self):
		collection_sets = [
			"main", "skins", "mobs", "entities", "blocks", "items", "effects", "materials"]

		try:
			for iconset in collection_sets:
				self.preview_collections[iconset] = bpy.utils.previews.new()

			script_path = bpy.path.abspath(os.path.dirname(__file__))
			icons_dir = os.path.join(script_path, 'icons')
			self.preview_collections["main"].load(
				"crafting_icon",
				os.path.join(icons_dir, "crafting_icon.png"),
				'IMAGE')
			self.preview_collections["main"].load(
				"meshswap_icon",
				os.path.join(icons_dir, "meshswap_icon.png"),
				'IMAGE')
			self.preview_collections["main"].load(
				"spawner_icon",
				os.path.join(icons_dir, "spawner_icon.png"),
				'IMAGE')
			self.preview_collections["main"].load(
				"sword_icon",
				os.path.join(icons_dir, "sword_icon.png"),
				'IMAGE')
			self.preview_collections["main"].load(
				"effects_icon",
				os.path.join(icons_dir, "effects_icon.png"),
				'IMAGE')
			self.preview_collections["main"].load(
				"entity_icon",
				os.path.join(icons_dir, "entity_icon.png"),
				'IMAGE')
			self.preview_collections["main"].load(
				"model_icon",
				os.path.join(icons_dir, "model_icon.png"),
				'IMAGE')
		except Exception as e:
			self.log("Old verison of blender, no custom icons available")
			self.log("\t" + str(e))
			global use_icons
			self.use_icons = False
			for iconset in collection_sets:
				self.preview_collections[iconset] = ""
    
	def log(self, statement: str, vv_only: bool=False):
		if self.verbose and vv_only and self.very_verbose:
			print(statement)
		elif self.verbose:
			print(statement)

	def deprecation_warning(self):
		import traceback
		self.log("Deprecation Warning: This will be removed in MCprep 3.5!")
		traceback.print_stack()

env = MCprepEnv(dev_build=True, verbose=True)

# ! Deprecated as of MCprep 3.4.2
def init():
<<<<<<< HEAD
=======
	env.deprecation_warning()
>>>>>>> 0844c2f5
	# -----------------------------------------------
	# Verbose, use as env.verbose
	# Used to print out extra information, set false with distribution
	# -----------------------------------------------
	# ! Deprecated as of MCprep 3.4.2
	global dev
	dev = True

	# ! Deprecated as of MCprep 3.4.2
	global v
	v = True  # $VERBOSE, UI setting

	# ! Deprecated as of MCprep 3.4.2
	global vv
	vv = dev  # $VERYVERBOSE

	# -----------------------------------------------
	# JSON attributes
	# -----------------------------------------------

	# shouldn't load here, just globalize any json data?

	# ! Deprecated as of MCprep 3.4.2
	global data
	# import json

	# ! Deprecated as of MCprep 3.4.2
	global json_data  # mcprep_data.json
	json_data = None  # later will load addon information etc

	# if existing json_data_update exists, overwrite it
	# ! Deprecated as of MCprep 3.4.2
	global json_path
	json_path = os.path.join(
		os.path.dirname(__file__),
		"MCprep_resources",
		"mcprep_data.json")
	json_path_update = os.path.join(
		os.path.dirname(__file__),
		"MCprep_resources",
		"mcprep_data_update.json")

	# if new update file found from install, replace old one with new
	if os.path.isfile(json_path_update):
		if os.path.isfile(json_path) is True:
			os.remove(json_path)
		os.rename(json_path_update, json_path)

	# lazy load json, ie only load it when needed (util function defined)

	# -----------------------------------------------
	# For preview icons
	# -----------------------------------------------

	# ! Deprecated as of MCprep 3.4.2
	global use_icons
	use_icons = True
	# ! Deprecated as of MCprep 3.4.2
	global preview_collections
	preview_collections = {}

	# -----------------------------------------------
	# For initializing the custom icons
	# -----------------------------------------------
	icons_init()

	# -----------------------------------------------
	# For cross-addon lists
	# -----------------------------------------------

	# To ensure shift-A starts drawing sub menus after pressing load all spawns
	# as without this, if any one of the spawners loads nothing (invalid folder,
	# no blend files etc), then it would continue to ask to reload spanwers.
	# ! Deprecated as of MCprep 3.4.2
	global loaded_all_spawners
	loaded_all_spawners = False

	# ! Deprecated as of MCprep 3.4.2
	global skin_list
	skin_list = []  # each is: [ basename, path ]

	# ! Deprecated as of MCprep 3.4.2
	global rig_categories
	rig_categories = []  # simple list of directory names

	# ! Deprecated as of MCprep 3.4.2
	global entity_list
	entity_list = []

	# -----------------------------------------------
	# Matieral sync cahce, to avoid repeat lib reads
	# -----------------------------------------------

	# list of material names, each is a string. None by default to indicate
	# that no reading has occurred. If lib not found, will update to [].
	# If ever changing the resource pack, should also reset to None.
	# ! Deprecated as of MCprep 3.4.2
	global material_sync_cache
	material_sync_cache = None


# ! Deprecated as of MCprep 3.4.2
# -----------------------------------------------------------------------------
# ICONS INIT
# -----------------------------------------------------------------------------

def icons_init():
	env.deprecation_warning()
	# start with custom icons
	# put into a try statement in case older blender version!
	global preview_collections
	global v

	collection_sets = [
		"main", "skins", "mobs", "entities", "blocks", "items", "effects", "materials"]

	try:
		for iconset in collection_sets:
			preview_collections[iconset] = bpy.utils.previews.new()

		script_path = bpy.path.abspath(os.path.dirname(__file__))
		icons_dir = os.path.join(script_path, 'icons')
		preview_collections["main"].load(
			"crafting_icon",
			os.path.join(icons_dir, "crafting_icon.png"),
			'IMAGE')
		preview_collections["main"].load(
			"meshswap_icon",
			os.path.join(icons_dir, "meshswap_icon.png"),
			'IMAGE')
		preview_collections["main"].load(
			"spawner_icon",
			os.path.join(icons_dir, "spawner_icon.png"),
			'IMAGE')
		preview_collections["main"].load(
			"sword_icon",
			os.path.join(icons_dir, "sword_icon.png"),
			'IMAGE')
		preview_collections["main"].load(
			"effects_icon",
			os.path.join(icons_dir, "effects_icon.png"),
			'IMAGE')
		preview_collections["main"].load(
			"entity_icon",
			os.path.join(icons_dir, "entity_icon.png"),
			'IMAGE')
		preview_collections["main"].load(
			"model_icon",
			os.path.join(icons_dir, "model_icon.png"),
			'IMAGE')
	except Exception as e:
		log("Old verison of blender, no custom icons available")
		log("\t" + str(e))
		global use_icons
		use_icons = False
		for iconset in collection_sets:
			preview_collections[iconset] = ""

# ! Deprecated as of MCprep 3.4.2
def log(statement, vv_only=False):
	env.deprecation_warning()
	if env.verbose and vv_only and env.very_verbose:
		print(statement)
	elif env.verbose:
		print(statement)

def updater_select_link_function(self, tag):
	"""Indicates what zip file to use for updating from a tag structure.

	Injected function to avoid being overwritten in future updates.
	"""
	link = tag["zipball_url"]  # Fallback is full source code.

	# However, prefer puling the uploaded addon zip build.
	if "assets" in tag and "browser_download_url" in tag["assets"][0]:
		link = tag["assets"][0]["browser_download_url"]
	return link


# -----------------------------------------------------------------------------
# GLOBAL REGISTRATOR INIT
# -----------------------------------------------------------------------------

# ! Deprecated as of MCprep 3.4.2
def register():
	env.deprecation_warning()
	init()


def unregister():
	if env.use_icons:
		for pcoll in env.preview_collections.values():
			try:
				bpy.utils.previews.remove(pcoll)
			except:
				env.log('Issue clearing preview set ' + str(pcoll))
	env.preview_collections.clear()

	env.json_data = None  # actively clearing out json data for next open

	env.loaded_all_spawners = False
	env.skin_list = []
	env.rig_categories = []
	env.material_sync_cache = []<|MERGE_RESOLUTION|>--- conflicted
+++ resolved
@@ -148,10 +148,7 @@
 
 # ! Deprecated as of MCprep 3.4.2
 def init():
-<<<<<<< HEAD
-=======
 	env.deprecation_warning()
->>>>>>> 0844c2f5
 	# -----------------------------------------------
 	# Verbose, use as env.verbose
 	# Used to print out extra information, set false with distribution
