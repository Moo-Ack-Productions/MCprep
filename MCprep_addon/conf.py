--- conflicted
+++ resolved
@@ -137,19 +137,9 @@
 
 		# Whether we use PO files directly or use the converted form
 		self.use_direct_i18n = False
-		# i18n using Python's gettext module
-		#
-		# This only runs if translations.py does not exist
-<<<<<<< HEAD
-		if not self.translations.exists():
-			self.languages: dict[str, gettext.NullTranslations] = {}
-			for language in self.languages_folder.iterdir():
-				self.languages[language.name] = gettext.translation("mcprep", 
-										 self.languages_folder, 
-										 fallback=True,
-										 languages=[language.name])
-			self.use_direct_i18n = True
-			self.log("Loaded direct i18n!")
+
+		self.languages: dict[str, gettext.NullTranslations] = {}
+		self._load_translations()
 
 		# Cache for Vivy materials. Identical to self.material_sync_cache, but
 		# as a seperate variable to avoid conflicts
@@ -168,10 +158,6 @@
 			with open(json_path, 'r') as f:
 				self.vivy_material_json = json.load(f) if json_path.stat().st_size != 0 else {}
 	
-	# This allows us to translate strings on the fly
-=======
-		self.languages: dict[str, gettext.NullTranslations] = {}
-		self._load_translations()
 
 	def _load_translations(self) -> None:
 		"""Loads in mo file translation maps"""
@@ -189,7 +175,6 @@
 			self.languages = {}
 			self.log(f"Exception occured while loading translations! {e}")
 
->>>>>>> 0d0bf910
 	def _(self, msg: str) -> str:
 		"""Allows us to translate strings on the fly"""
 		if not self.use_direct_i18n:
