--- conflicted
+++ resolved
@@ -16,19 +16,10 @@
 #
 # ##### END GPL LICENSE BLOCK #####
 
-<<<<<<< HEAD
 import json
 import os
 from pathlib import Path
 from typing import List, Dict
-=======
-from mathutils import Vector
-from pathlib import Path
-from typing import Union, Tuple, List, Dict
-import enum
-import os
-
->>>>>>> 7bcad1d6
 import bpy
 from bpy.utils.previews import ImagePreviewCollection
 
@@ -82,7 +73,6 @@
 
 		self.dev_file: Path = Path(os.path.dirname(__file__), "mcprep_dev.txt")
 
-<<<<<<< HEAD
 		self.languages_folder: Path = MCPREP_RESOURCES / Path("Languages")
 		self.languages: Dict[str, Dict[str, str]] = {}
 
@@ -90,8 +80,6 @@
 		if self.json_path_update.exists():
 			self.json_path_update.replace(self.json_path)
 
-=======
->>>>>>> 7bcad1d6
 		self.last_check_for_updated = 0
 
 		# Check to see if there's a text file for a dev build. If so,
