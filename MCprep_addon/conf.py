--- conflicted
+++ resolved
@@ -31,7 +31,7 @@
 # ADDON GLOBAL VARIABLES AND INITIAL SETTINGS
 # -----------------------------------------------------------------------------
 
-<<<<<<< HEAD
+
 class MCprepEnv:
 	def __init__(self):
 		self.data = None
@@ -159,9 +159,6 @@
 env = MCprepEnv()
 
 # ! Deprecated as of MCprep 3.4.2
-=======
-
->>>>>>> e1077318
 def init():
 	env.deprecation_warning()
 	# -----------------------------------------------
