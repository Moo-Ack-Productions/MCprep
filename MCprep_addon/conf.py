# ##### BEGIN GPL LICENSE BLOCK #####
#
#  This program is free software; you can redistribute it and/or
#  modify it under the terms of the GNU General Public License
#  as published by the Free Software Foundation; either version 2
#  of the License, or (at your option) any later version.
#
#  This program is distributed in the hope that it will be useful,
#  but WITHOUT ANY WARRANTY; without even the implied warranty of
#  MERCHANTABILITY or FITNESS FOR A PARTICULAR PURPOSE.  See the
#  GNU General Public License for more details.
#
#  You should have received a copy of the GNU General Public License
#  along with this program; if not, write to the Free Software Foundation,
#  Inc., 51 Franklin Street, Fifth Floor, Boston, MA 02110-1301, USA.
#
# ##### END GPL LICENSE BLOCK #####

import os

import bpy

# check if custom preview icons available
try:
	import bpy.utils.previews
except:
	print("MCprep: No custom icons in this blender instance")
	pass

# -----------------------------------------------------------------------------
# ADDON GLOBAL VARIABLES AND INITIAL SETTINGS
# -----------------------------------------------------------------------------

<<<<<<< HEAD

class MCprepEnv:
	def __init__(self, dev_build=False, verbose=False):
		self.dev_build = dev_build
		self.verbose = verbose
		self.very_verbose = dev_build

		self.data = None
		self.json_data = None
		self.json_path = os.path.join(
						os.path.dirname(__file__),
						"MCprep_resources",
						"mcprep_data.json")

		self.json_path_update = os.path.join(
							os.path.dirname(__file__),
							"MCprep_resources",
							"mcprep_data_update.json")

		# if new update file found from install, replace old one with new
		if os.path.isfile(self.json_path_update):
			if os.path.isfile(self.json_path) is True:
				os.remove(self.json_path)
			os.rename(self.json_path_update, self.json_path)

		# lazy load json, ie only load it when needed (util function defined)

		# -----------------------------------------------
		# For preview icons
		# -----------------------------------------------

		self.use_icons = True
		self.preview_collections = {}

		# -----------------------------------------------
		# For initializing the custom icons
		# -----------------------------------------------
		self.icons_init()

		# -----------------------------------------------
		# For cross-addon lists
		# -----------------------------------------------

		# To ensure shift-A starts drawing sub menus after pressing load all spawns
		# as without this, if any one of the spawners loads nothing (invalid folder,
		# no blend files etc), then it would continue to ask to reload spanwers.
		self.loaded_all_spawners = False

		self.skin_list = []  # each is: [ basename, path ]
		self.rig_categories = []  # simple list of directory names
		self.entity_list = []

		# -----------------------------------------------
		# Matieral sync cahce, to avoid repeat lib reads
		# -----------------------------------------------

		# list of material names, each is a string. None by default to indicate
		# that no reading has occurred. If lib not found, will update to [].
		# If ever changing the resource pack, should also reset to None.
		self.material_sync_cache = None

	# -----------------------------------------------------------------------------
	# ICONS INIT
	# -----------------------------------------------------------------------------


	def icons_init(self):
		# start with custom icons
		# put into a try statement in case older blender version!
		global preview_collections

		collection_sets = [
			"main", "skins", "mobs", "entities", "blocks", "items", "effects", "materials"]

		try:
			for iconset in collection_sets:
				preview_collections[iconset] = bpy.utils.previews.new()

			script_path = bpy.path.abspath(os.path.dirname(__file__))
			icons_dir = os.path.join(script_path, 'icons')
			self.preview_collections["main"].load(
				"crafting_icon",
				os.path.join(icons_dir, "crafting_icon.png"),
				'IMAGE')
			self.preview_collections["main"].load(
				"meshswap_icon",
				os.path.join(icons_dir, "meshswap_icon.png"),
				'IMAGE')
			self.preview_collections["main"].load(
				"spawner_icon",
				os.path.join(icons_dir, "spawner_icon.png"),
				'IMAGE')
			self.preview_collections["main"].load(
				"sword_icon",
				os.path.join(icons_dir, "sword_icon.png"),
				'IMAGE')
			self.preview_collections["main"].load(
				"effects_icon",
				os.path.join(icons_dir, "effects_icon.png"),
				'IMAGE')
			self.preview_collections["main"].load(
				"entity_icon",
				os.path.join(icons_dir, "entity_icon.png"),
				'IMAGE')
			self.preview_collections["main"].load(
				"model_icon",
				os.path.join(icons_dir, "model_icon.png"),
				'IMAGE')
		except Exception as e:
			self.log("Old verison of blender, no custom icons available")
			self.log("\t" + str(e))
			global use_icons
			self.use_icons = False
			for iconset in collection_sets:
				self.preview_collections[iconset] = ""
    
	def log(self, statement, vv_only=False):
		if self.verbose and vv_only and self.very_verbose:
			print(statement)
		elif self.verbose:
			print(statement)

env = MCprepEnv(dev_build=True, verbose=True)

# ! Deprecated as of MCprep 3.4.2
=======
>>>>>>> 961126a2
def init():

	# -----------------------------------------------
	# Verbose, use as env.verbose
	# Used to print out extra information, set false with distribution
	# -----------------------------------------------
	# ! Deprecated as of MCprep 3.4.2
	global dev
	dev = True

	# ! Deprecated as of MCprep 3.4.2
	global v
	v = True  # $VERBOSE, UI setting

	# ! Deprecated as of MCprep 3.4.2
	global vv
	vv = dev  # $VERYVERBOSE

	# -----------------------------------------------
	# JSON attributes
	# -----------------------------------------------

	# shouldn't load here, just globalize any json data?

	# ! Deprecated as of MCprep 3.4.2
	global data
	# import json

	# ! Deprecated as of MCprep 3.4.2
	global json_data  # mcprep_data.json
	json_data = None  # later will load addon information etc

	# if existing json_data_update exists, overwrite it
	# ! Deprecated as of MCprep 3.4.2
	global json_path
	json_path = os.path.join(
		os.path.dirname(__file__),
		"MCprep_resources",
		"mcprep_data.json")
	json_path_update = os.path.join(
		os.path.dirname(__file__),
		"MCprep_resources",
		"mcprep_data_update.json")

	# if new update file found from install, replace old one with new
	if os.path.isfile(json_path_update):
		if os.path.isfile(json_path) is True:
			os.remove(json_path)
		os.rename(json_path_update, json_path)

	# lazy load json, ie only load it when needed (util function defined)

	# -----------------------------------------------
	# For preview icons
	# -----------------------------------------------

	# ! Deprecated as of MCprep 3.4.2
	global use_icons
	use_icons = True
	# ! Deprecated as of MCprep 3.4.2
	global preview_collections
	preview_collections = {}

	# -----------------------------------------------
	# For initializing the custom icons
	# -----------------------------------------------
	icons_init()

	# -----------------------------------------------
	# For cross-addon lists
	# -----------------------------------------------

	# To ensure shift-A starts drawing sub menus after pressing load all spawns
	# as without this, if any one of the spawners loads nothing (invalid folder,
	# no blend files etc), then it would continue to ask to reload spanwers.
	# ! Deprecated as of MCprep 3.4.2
	global loaded_all_spawners
	loaded_all_spawners = False

	# ! Deprecated as of MCprep 3.4.2
	global skin_list
	skin_list = []  # each is: [ basename, path ]

	# ! Deprecated as of MCprep 3.4.2
	global rig_categories
	rig_categories = []  # simple list of directory names

	# ! Deprecated as of MCprep 3.4.2
	global entity_list
	entity_list = []

	# -----------------------------------------------
	# Matieral sync cahce, to avoid repeat lib reads
	# -----------------------------------------------

	# list of material names, each is a string. None by default to indicate
	# that no reading has occurred. If lib not found, will update to [].
	# If ever changing the resource pack, should also reset to None.
	# ! Deprecated as of MCprep 3.4.2
	global material_sync_cache
	material_sync_cache = None


# ! Deprecated as of MCprep 3.4.2
# -----------------------------------------------------------------------------
# ICONS INIT
# -----------------------------------------------------------------------------

def icons_init():
	# start with custom icons
	# put into a try statement in case older blender version!
	global preview_collections
	global v

	collection_sets = [
		"main", "skins", "mobs", "entities", "blocks", "items", "effects", "materials"]

	try:
		for iconset in collection_sets:
			preview_collections[iconset] = bpy.utils.previews.new()

		script_path = bpy.path.abspath(os.path.dirname(__file__))
		icons_dir = os.path.join(script_path, 'icons')
		preview_collections["main"].load(
			"crafting_icon",
			os.path.join(icons_dir, "crafting_icon.png"),
			'IMAGE')
		preview_collections["main"].load(
			"meshswap_icon",
			os.path.join(icons_dir, "meshswap_icon.png"),
			'IMAGE')
		preview_collections["main"].load(
			"spawner_icon",
			os.path.join(icons_dir, "spawner_icon.png"),
			'IMAGE')
		preview_collections["main"].load(
			"sword_icon",
			os.path.join(icons_dir, "sword_icon.png"),
			'IMAGE')
		preview_collections["main"].load(
			"effects_icon",
			os.path.join(icons_dir, "effects_icon.png"),
			'IMAGE')
		preview_collections["main"].load(
			"entity_icon",
			os.path.join(icons_dir, "entity_icon.png"),
			'IMAGE')
		preview_collections["main"].load(
			"model_icon",
			os.path.join(icons_dir, "model_icon.png"),
			'IMAGE')
	except Exception as e:
		log("Old verison of blender, no custom icons available")
		log("\t" + str(e))
		global use_icons
		use_icons = False
		for iconset in collection_sets:
			preview_collections[iconset] = ""

# ! Deprecated as of MCprep 3.4.2
def log(statement, vv_only=False):
    if env.verbose and vv_only and env.very_verbose:
        print(statement)
    elif env.verbose:
        print(statement)

def updater_select_link_function(self, tag):
	"""Indicates what zip file to use for updating from a tag structure.

	Injected function to avoid being overwritten in future updates.
	"""
	link = tag["zipball_url"]  # Fallback is full source code.

	# However, prefer puling the uploaded addon zip build.
	if "assets" in tag and "browser_download_url" in tag["assets"][0]:
		link = tag["assets"][0]["browser_download_url"]
	return link


# -----------------------------------------------------------------------------
# GLOBAL REGISTRATOR INIT
# -----------------------------------------------------------------------------

# ! Deprecated as of MCprep 3.4.2
def register():
	init()


def unregister():
	if env.use_icons:
		for pcoll in env.preview_collections.values():
			try:
				bpy.utils.previews.remove(pcoll)
			except:
				log('Issue clearing preview set ' + str(pcoll))
	env.preview_collections.clear()

	env.json_data = None  # actively clearing out json data for next open

	env.loaded_all_spawners = False
	env.skin_list = []
	env.rig_categories = []
	env.material_sync_cache = []<|MERGE_RESOLUTION|>--- conflicted
+++ resolved
@@ -31,8 +31,6 @@
 # ADDON GLOBAL VARIABLES AND INITIAL SETTINGS
 # -----------------------------------------------------------------------------
 
-<<<<<<< HEAD
-
 class MCprepEnv:
 	def __init__(self, dev_build=False, verbose=False):
 		self.dev_build = dev_build
@@ -157,8 +155,6 @@
 env = MCprepEnv(dev_build=True, verbose=True)
 
 # ! Deprecated as of MCprep 3.4.2
-=======
->>>>>>> 961126a2
 def init():
 
 	# -----------------------------------------------
