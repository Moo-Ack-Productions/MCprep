# ##### BEGIN GPL LICENSE BLOCK #####
#
#  This program is free software; you can redistribute it and/or
#  modify it under the terms of the GNU General Public License
#  as published by the Free Software Foundation; either version 2
#  of the License, or (at your option) any later version.
#
#  This program is distributed in the hope that it will be useful,
#  but WITHOUT ANY WARRANTY; without even the implied warranty of
#  MERCHANTABILITY or FITNESS FOR A PARTICULAR PURPOSE.  See the
#  GNU General Public License for more details.
#
#  You should have received a copy of the GNU General Public License
#  along with this program; if not, write to the Free Software Foundation,
#  Inc., 51 Franklin Street, Fifth Floor, Boston, MA 02110-1301, USA.
#
# ##### END GPL LICENSE BLOCK #####

import os
from pathlib import Path
import bpy

# check if custom preview icons available
try:
	import bpy.utils.previews
except:
	print("MCprep: No custom icons in this blender instance")
	pass

# -----------------------------------------------------------------------------
# ADDON GLOBAL VARIABLES AND INITIAL SETTINGS
# -----------------------------------------------------------------------------

class MCprepEnv:
<<<<<<< HEAD
	def __init__(self, dev_build: bool=False, verbose: bool=False):
		self.dev_build: bool = dev_build
		self.verbose: bool = verbose
		self.very_verbose: bool = dev_build

		self.data = None
		self.json_data = None
		self.json_path: Path = Path(os.path.dirname(__file__), "MCprep_resources", "mcprep_data.json")
		self.json_path_update: Path = Path(os.path.dirname(__file__), "MCprep_resources", "mcprep_data_update.json")

		# if new update file found from install, replace old one with new
		if self.json_path_update.exists():
			self.json_path_update.replace(self.json_path)
=======
	def __init__(self):	
		self.data = None
		self.json_data = None
		self.json_path = os.path.join(
						os.path.dirname(__file__),
						"MCprep_resources",
						"mcprep_data.json")

		self.dev_file = os.path.join(
						os.path.dirname(__file__),
						"mcprep_dev.txt")

		self.json_path_update = os.path.join(
							os.path.dirname(__file__),
							"MCprep_resources",
							"mcprep_data_update.json")

		# if new update file found from install, replace old one with new
		if os.path.isfile(self.json_path_update):
			if os.path.isfile(self.json_path) is True:
				os.remove(self.json_path)
			os.rename(self.json_path_update, self.json_path)
		
		# Check to see if there's a text file for a dev build. If so,
		if os.path.isfile(self.dev_file):
			self.dev_build = True
			self.verbose = True
			self.very_verbose = True
			self.log("Dev Build!")

		else:
			self.dev_build = False
			self.verbose = False
			self.very_verbose = False
>>>>>>> b9934dee

		# lazy load json, ie only load it when needed (util function defined)

		# -----------------------------------------------
		# For preview icons
		# -----------------------------------------------

		self.use_icons: bool = True
		self.preview_collections: dict = {}

		# -----------------------------------------------
		# For initializing the custom icons
		# -----------------------------------------------
		self.icons_init()

		# -----------------------------------------------
		# For cross-addon lists
		# -----------------------------------------------

		# To ensure shift-A starts drawing sub menus after pressing load all spawns
		# as without this, if any one of the spawners loads nothing (invalid folder,
		# no blend files etc), then it would continue to ask to reload spanwers.
		self.loaded_all_spawners: bool = False

		self.skin_list: list = []  # each is: [ basename, path ]
		self.rig_categories: list = []  # simple list of directory names
		self.entity_list: list = []

		# -----------------------------------------------
		# Matieral sync cahce, to avoid repeat lib reads
		# -----------------------------------------------

		# list of material names, each is a string. None by default to indicate
		# that no reading has occurred. If lib not found, will update to [].
		# If ever changing the resource pack, should also reset to None.
		self.material_sync_cache = None

	# -----------------------------------------------------------------------------
	# ICONS INIT
	# -----------------------------------------------------------------------------


	def icons_init(self):
		collection_sets = [
			"main", "skins", "mobs", "entities", "blocks", "items", "effects", "materials"]

		try:
			for iconset in collection_sets:
				self.preview_collections[iconset] = bpy.utils.previews.new()

			script_path = bpy.path.abspath(os.path.dirname(__file__))
			icons_dir = os.path.join(script_path, 'icons')
			self.preview_collections["main"].load(
				"crafting_icon",
				os.path.join(icons_dir, "crafting_icon.png"),
				'IMAGE')
			self.preview_collections["main"].load(
				"meshswap_icon",
				os.path.join(icons_dir, "meshswap_icon.png"),
				'IMAGE')
			self.preview_collections["main"].load(
				"spawner_icon",
				os.path.join(icons_dir, "spawner_icon.png"),
				'IMAGE')
			self.preview_collections["main"].load(
				"sword_icon",
				os.path.join(icons_dir, "sword_icon.png"),
				'IMAGE')
			self.preview_collections["main"].load(
				"effects_icon",
				os.path.join(icons_dir, "effects_icon.png"),
				'IMAGE')
			self.preview_collections["main"].load(
				"entity_icon",
				os.path.join(icons_dir, "entity_icon.png"),
				'IMAGE')
			self.preview_collections["main"].load(
				"model_icon",
				os.path.join(icons_dir, "model_icon.png"),
				'IMAGE')
		except Exception as e:
			self.log("Old verison of blender, no custom icons available")
			self.log("\t" + str(e))
			global use_icons
			self.use_icons = False
			for iconset in collection_sets:
				self.preview_collections[iconset] = ""
    
	def log(self, statement: str, vv_only: bool=False):
		if self.verbose and vv_only and self.very_verbose:
			print(statement)
		elif self.verbose:
			print(statement)

	def deprecation_warning(self):
		if self.dev_build:
			import traceback
			self.log("Deprecation Warning: This will be removed in MCprep 3.5.1!")
			traceback.print_stack()

env = MCprepEnv()

# ! Deprecated as of MCprep 3.4.2
def init():
	env.deprecation_warning()
	# -----------------------------------------------
	# Verbose, use as env.verbose
	# Used to print out extra information, set false with distribution
	# -----------------------------------------------
	# ! Deprecated as of MCprep 3.4.2
	global dev
	dev = True

	# ! Deprecated as of MCprep 3.4.2
	global v
	v = True  # $VERBOSE, UI setting

	# ! Deprecated as of MCprep 3.4.2
	global vv
	vv = dev  # $VERYVERBOSE

	# -----------------------------------------------
	# JSON attributes
	# -----------------------------------------------

	# shouldn't load here, just globalize any json data?

	# ! Deprecated as of MCprep 3.4.2
	global data
	# import json

	# ! Deprecated as of MCprep 3.4.2
	global json_data  # mcprep_data.json
	json_data = None  # later will load addon information etc

	# if existing json_data_update exists, overwrite it
	# ! Deprecated as of MCprep 3.4.2
	global json_path
	json_path = os.path.join(
		os.path.dirname(__file__),
		"MCprep_resources",
		"mcprep_data.json")
	json_path_update = os.path.join(
		os.path.dirname(__file__),
		"MCprep_resources",
		"mcprep_data_update.json")

	# if new update file found from install, replace old one with new
	if os.path.isfile(json_path_update):
		if os.path.isfile(json_path) is True:
			os.remove(json_path)
		os.rename(json_path_update, json_path)

	# lazy load json, ie only load it when needed (util function defined)

	# -----------------------------------------------
	# For preview icons
	# -----------------------------------------------

	# ! Deprecated as of MCprep 3.4.2
	global use_icons
	use_icons = True
	# ! Deprecated as of MCprep 3.4.2
	global preview_collections
	preview_collections = {}

	# -----------------------------------------------
	# For initializing the custom icons
	# -----------------------------------------------
	icons_init()

	# -----------------------------------------------
	# For cross-addon lists
	# -----------------------------------------------

	# To ensure shift-A starts drawing sub menus after pressing load all spawns
	# as without this, if any one of the spawners loads nothing (invalid folder,
	# no blend files etc), then it would continue to ask to reload spanwers.
	# ! Deprecated as of MCprep 3.4.2
	global loaded_all_spawners
	loaded_all_spawners = False

	# ! Deprecated as of MCprep 3.4.2
	global skin_list
	skin_list = []  # each is: [ basename, path ]

	# ! Deprecated as of MCprep 3.4.2
	global rig_categories
	rig_categories = []  # simple list of directory names

	# ! Deprecated as of MCprep 3.4.2
	global entity_list
	entity_list = []

	# -----------------------------------------------
	# Matieral sync cahce, to avoid repeat lib reads
	# -----------------------------------------------

	# list of material names, each is a string. None by default to indicate
	# that no reading has occurred. If lib not found, will update to [].
	# If ever changing the resource pack, should also reset to None.
	# ! Deprecated as of MCprep 3.4.2
	global material_sync_cache
	material_sync_cache = None


# ! Deprecated as of MCprep 3.4.2
# -----------------------------------------------------------------------------
# ICONS INIT
# -----------------------------------------------------------------------------

def icons_init():
	env.deprecation_warning()
	# start with custom icons
	# put into a try statement in case older blender version!
	global preview_collections
	global v

	collection_sets = [
		"main", "skins", "mobs", "entities", "blocks", "items", "effects", "materials"]

	try:
		for iconset in collection_sets:
			preview_collections[iconset] = bpy.utils.previews.new()

		script_path = bpy.path.abspath(os.path.dirname(__file__))
		icons_dir = os.path.join(script_path, 'icons')
		preview_collections["main"].load(
			"crafting_icon",
			os.path.join(icons_dir, "crafting_icon.png"),
			'IMAGE')
		preview_collections["main"].load(
			"meshswap_icon",
			os.path.join(icons_dir, "meshswap_icon.png"),
			'IMAGE')
		preview_collections["main"].load(
			"spawner_icon",
			os.path.join(icons_dir, "spawner_icon.png"),
			'IMAGE')
		preview_collections["main"].load(
			"sword_icon",
			os.path.join(icons_dir, "sword_icon.png"),
			'IMAGE')
		preview_collections["main"].load(
			"effects_icon",
			os.path.join(icons_dir, "effects_icon.png"),
			'IMAGE')
		preview_collections["main"].load(
			"entity_icon",
			os.path.join(icons_dir, "entity_icon.png"),
			'IMAGE')
		preview_collections["main"].load(
			"model_icon",
			os.path.join(icons_dir, "model_icon.png"),
			'IMAGE')
	except Exception as e:
		log("Old verison of blender, no custom icons available")
		log("\t" + str(e))
		global use_icons
		use_icons = False
		for iconset in collection_sets:
			preview_collections[iconset] = ""

# ! Deprecated as of MCprep 3.4.2
def log(statement, vv_only=False):
	env.deprecation_warning()
	if env.verbose and vv_only and env.very_verbose:
		print(statement)
	elif env.verbose:
		print(statement)

def updater_select_link_function(self, tag):
	"""Indicates what zip file to use for updating from a tag structure.

	Injected function to avoid being overwritten in future updates.
	"""
	link = tag["zipball_url"]  # Fallback is full source code.

	# However, prefer puling the uploaded addon zip build.
	if "assets" in tag and "browser_download_url" in tag["assets"][0]:
		link = tag["assets"][0]["browser_download_url"]
	return link


# -----------------------------------------------------------------------------
# GLOBAL REGISTRATOR INIT
# -----------------------------------------------------------------------------

# ! Deprecated as of MCprep 3.4.2
def register():
	env.deprecation_warning()
	init()


def unregister():
	if env.use_icons:
		for pcoll in env.preview_collections.values():
			try:
				bpy.utils.previews.remove(pcoll)
			except:
				env.log('Issue clearing preview set ' + str(pcoll))
	env.preview_collections.clear()

	env.json_data = None  # actively clearing out json data for next open

	env.loaded_all_spawners = False
	env.skin_list = []
	env.rig_categories = []
	env.material_sync_cache = []<|MERGE_RESOLUTION|>--- conflicted
+++ resolved
@@ -32,46 +32,20 @@
 # -----------------------------------------------------------------------------
 
 class MCprepEnv:
-<<<<<<< HEAD
-	def __init__(self, dev_build: bool=False, verbose: bool=False):
-		self.dev_build: bool = dev_build
-		self.verbose: bool = verbose
-		self.very_verbose: bool = dev_build
-
+	def __init__(self):
 		self.data = None
 		self.json_data = None
 		self.json_path: Path = Path(os.path.dirname(__file__), "MCprep_resources", "mcprep_data.json")
 		self.json_path_update: Path = Path(os.path.dirname(__file__), "MCprep_resources", "mcprep_data_update.json")
 
+		self.dev_file: Path = Path(os.path.dirname(__file__), "mcprep_dev.txt")
+
 		# if new update file found from install, replace old one with new
 		if self.json_path_update.exists():
 			self.json_path_update.replace(self.json_path)
-=======
-	def __init__(self):	
-		self.data = None
-		self.json_data = None
-		self.json_path = os.path.join(
-						os.path.dirname(__file__),
-						"MCprep_resources",
-						"mcprep_data.json")
-
-		self.dev_file = os.path.join(
-						os.path.dirname(__file__),
-						"mcprep_dev.txt")
-
-		self.json_path_update = os.path.join(
-							os.path.dirname(__file__),
-							"MCprep_resources",
-							"mcprep_data_update.json")
-
-		# if new update file found from install, replace old one with new
-		if os.path.isfile(self.json_path_update):
-			if os.path.isfile(self.json_path) is True:
-				os.remove(self.json_path)
-			os.rename(self.json_path_update, self.json_path)
 		
 		# Check to see if there's a text file for a dev build. If so,
-		if os.path.isfile(self.dev_file):
+		if self.dev_file.exists():
 			self.dev_build = True
 			self.verbose = True
 			self.very_verbose = True
@@ -81,7 +55,6 @@
 			self.dev_build = False
 			self.verbose = False
 			self.very_verbose = False
->>>>>>> b9934dee
 
 		# lazy load json, ie only load it when needed (util function defined)
 
@@ -117,7 +90,7 @@
 		# list of material names, each is a string. None by default to indicate
 		# that no reading has occurred. If lib not found, will update to [].
 		# If ever changing the resource pack, should also reset to None.
-		self.material_sync_cache = None
+		self.material_sync_cache = []
 
 	# -----------------------------------------------------------------------------
 	# ICONS INIT
