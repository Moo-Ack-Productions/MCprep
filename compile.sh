--- conflicted
+++ resolved
@@ -78,13 +78,8 @@
 		cp -r $NAME/MCprep_resources build/$NAME/
 
 		# Making the zip with all the sub files is also slow.
-<<<<<<< HEAD
-		cd build
+		cd build || exit
 		rm "$NAME.zip" # Compeltely remove old version (else it's append/replace)
-=======
-		cd build || exit
-		rm $NAME.zip # Compeltely remove old version (else it's append/replace)
->>>>>>> db565ec8
 		zip $NAME.zip -rq $NAME
 		cd ../
 	fi
